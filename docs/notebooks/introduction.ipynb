{
 "cells": [
  {
   "cell_type": "markdown",
   "id": "ca2213c2-6abc-4340-853a-7ab1e06e68d3",
   "metadata": {},
   "source": [
    "# Getting started\n",
    "\n",
    "In this notebook, we use `TorchSurv` to train a model that predicts relative risk of breast cancer recurrence. We use a public data set, the [German Breast Cancer Study Group 2 (GBSG2)](https://paperswithcode.com/dataset/gbsg2). After training the model, we evaluate the predictive performance using evaluation metrics implemented in `TorchSurv`.\n",
    "\n",
    "\n",
    "We first load the dataset using the package [lifelines](https://lifelines.readthedocs.io/en/latest/). The GBSG2 dataset contains features and recurrence free survival time (in days) for 686 women undergoing hormonal treatment. \n",
    "\n",
    "### Dependencies\n",
    "\n",
    "To run this notebook, dependencies must be installed. the recommended method is to use our developpment conda environment (**preffered**). Instruction can be found [here](https://opensource.nibr.com/torchsurv/devnotes.html#set-up-a-development-environment-via-conda) to install all optional dependancies. The other method is to install only required packages using the command line below:"
   ]
  },
  {
   "cell_type": "code",
   "execution_count": 1,
   "id": "160c8e19",
   "metadata": {},
   "outputs": [],
   "source": [
    "# Install only required packages (optional)\n",
    "# %pip install lifelines\n",
    "# %pip install matplotlib\n",
    "# %pip install sklearn\n",
    "# %pip install pandas\n"
   ]
  },
  {
   "cell_type": "code",
   "execution_count": 1,
   "id": "013dbcb4",
   "metadata": {},
   "outputs": [],
   "source": [
    "import warnings\n",
    "\n",
    "warnings.filterwarnings(\"ignore\")"
   ]
  },
  {
   "cell_type": "code",
   "execution_count": 2,
   "id": "2601dd00-7bd2-49d5-9bdf-a84205872890",
   "metadata": {},
   "outputs": [],
   "source": [
    "import lifelines\n",
    "import pandas as pd\n",
    "import numpy as np\n",
    "import matplotlib.pyplot as plt\n",
    "import torch\n",
    "from torch.utils.data import DataLoader\n",
    "from sklearn.model_selection import train_test_split\n",
    "\n",
    "# Our package\n",
    "from torchsurv.loss.cox import neg_partial_log_likelihood\n",
    "from torchsurv.loss.weibull import neg_log_likelihood, log_hazard, survival_function\n",
    "from torchsurv.metrics.brier_score import BrierScore\n",
    "from torchsurv.metrics.cindex import ConcordanceIndex\n",
    "from torchsurv.metrics.auc import Auc\n",
    "from torchsurv.stats.kaplan_meier import KaplanMeierEstimator\n",
    "\n",
    "# PyTorch boilerplate - see https://github.com/Novartis/torchsurv/blob/main/docs/notebooks/helpers_introduction.py\n",
    "from helpers_introduction import Custom_dataset, plot_losses"
   ]
  },
  {
   "cell_type": "code",
   "execution_count": 3,
   "id": "d7a98ea2-100f-43ef-8c45-c786ddcd313e",
   "metadata": {},
   "outputs": [
    {
     "name": "stdout",
     "output_type": "stream",
     "text": [
      "No CUDA-enabled GPU found, using CPU.\n"
     ]
    }
   ],
   "source": [
    "# Constant parameters accross models\n",
    "# Detect available accelerator; Downgrade batch size if only CPU available\n",
    "if any([torch.cuda.is_available(), torch.backends.mps.is_available()]):\n",
    "    print(\"CUDA-enabled GPU/TPU is available.\")\n",
    "    BATCH_SIZE = 128  # batch size for training\n",
    "else:\n",
    "    print(\"No CUDA-enabled GPU found, using CPU.\")\n",
    "    BATCH_SIZE = 32  # batch size for training\n",
    "\n",
    "EPOCHS = 100\n",
    "LEARNING_RATE = 1e-2"
   ]
  },
  {
   "cell_type": "markdown",
   "id": "38dd4c6e-2934-44f5-88fa-1d9d02032fc3",
   "metadata": {},
   "source": [
    "## Dataset overview"
   ]
  },
  {
   "cell_type": "code",
   "execution_count": 4,
   "id": "1df49737-dc02-4d6b-acd7-d03b79f18a29",
   "metadata": {
    "scrolled": true
   },
   "outputs": [
    {
     "data": {
      "text/html": [
       "<div>\n",
       "<style scoped>\n",
       "    .dataframe tbody tr th:only-of-type {\n",
       "        vertical-align: middle;\n",
       "    }\n",
       "\n",
       "    .dataframe tbody tr th {\n",
       "        vertical-align: top;\n",
       "    }\n",
       "\n",
       "    .dataframe thead th {\n",
       "        text-align: right;\n",
       "    }\n",
       "</style>\n",
       "<table border=\"1\" class=\"dataframe\">\n",
       "  <thead>\n",
       "    <tr style=\"text-align: right;\">\n",
       "      <th></th>\n",
       "      <th>horTh</th>\n",
       "      <th>age</th>\n",
       "      <th>menostat</th>\n",
       "      <th>tsize</th>\n",
       "      <th>tgrade</th>\n",
       "      <th>pnodes</th>\n",
       "      <th>progrec</th>\n",
       "      <th>estrec</th>\n",
       "      <th>time</th>\n",
       "      <th>cens</th>\n",
       "    </tr>\n",
       "  </thead>\n",
       "  <tbody>\n",
       "    <tr>\n",
       "      <th>0</th>\n",
       "      <td>no</td>\n",
       "      <td>70</td>\n",
       "      <td>Post</td>\n",
       "      <td>21</td>\n",
       "      <td>II</td>\n",
       "      <td>3</td>\n",
       "      <td>48</td>\n",
       "      <td>66</td>\n",
       "      <td>1814</td>\n",
       "      <td>1</td>\n",
       "    </tr>\n",
       "    <tr>\n",
       "      <th>1</th>\n",
       "      <td>yes</td>\n",
       "      <td>56</td>\n",
       "      <td>Post</td>\n",
       "      <td>12</td>\n",
       "      <td>II</td>\n",
       "      <td>7</td>\n",
       "      <td>61</td>\n",
       "      <td>77</td>\n",
       "      <td>2018</td>\n",
       "      <td>1</td>\n",
       "    </tr>\n",
       "    <tr>\n",
       "      <th>2</th>\n",
       "      <td>yes</td>\n",
       "      <td>58</td>\n",
       "      <td>Post</td>\n",
       "      <td>35</td>\n",
       "      <td>II</td>\n",
       "      <td>9</td>\n",
       "      <td>52</td>\n",
       "      <td>271</td>\n",
       "      <td>712</td>\n",
       "      <td>1</td>\n",
       "    </tr>\n",
       "    <tr>\n",
       "      <th>3</th>\n",
       "      <td>yes</td>\n",
       "      <td>59</td>\n",
       "      <td>Post</td>\n",
       "      <td>17</td>\n",
       "      <td>II</td>\n",
       "      <td>4</td>\n",
       "      <td>60</td>\n",
       "      <td>29</td>\n",
       "      <td>1807</td>\n",
       "      <td>1</td>\n",
       "    </tr>\n",
       "    <tr>\n",
       "      <th>4</th>\n",
       "      <td>no</td>\n",
       "      <td>73</td>\n",
       "      <td>Post</td>\n",
       "      <td>35</td>\n",
       "      <td>II</td>\n",
       "      <td>1</td>\n",
       "      <td>26</td>\n",
       "      <td>65</td>\n",
       "      <td>772</td>\n",
       "      <td>1</td>\n",
       "    </tr>\n",
       "  </tbody>\n",
       "</table>\n",
       "</div>"
      ],
      "text/plain": [
       "  horTh  age menostat  tsize tgrade  pnodes  progrec  estrec  time  cens\n",
       "0    no   70     Post     21     II       3       48      66  1814     1\n",
       "1   yes   56     Post     12     II       7       61      77  2018     1\n",
       "2   yes   58     Post     35     II       9       52     271   712     1\n",
       "3   yes   59     Post     17     II       4       60      29  1807     1\n",
       "4    no   73     Post     35     II       1       26      65   772     1"
      ]
     },
     "execution_count": 4,
     "metadata": {},
     "output_type": "execute_result"
    }
   ],
   "source": [
    "# Load GBSG2 dataset\n",
    "df = lifelines.datasets.load_gbsg2()\n",
    "df.head(5)"
   ]
  },
  {
   "cell_type": "markdown",
   "id": "8f23ce41-c0eb-4c30-83f3-2a2d45dcf097",
   "metadata": {},
   "source": [
    "The dataset contains the categorical features: \n",
    "\n",
    "- `horTh`: hormonal therapy, a factor at two levels (yes and no).\n",
    "- `age`:  age of the patients in years.\n",
    "- `menostat`: menopausal status, a factor at two levels pre (premenopausal) and post (postmenopausal).\n",
    "- `tsize`: tumor size (in mm).\n",
    "- `tgrade`: tumor grade, a ordered factor at levels I < II < III.\n",
    "- `pnodes`: number of positive nodes.\n",
    "- `progrec`: progesterone receptor (in fmol).\n",
    "- `estrec`: estrogen receptor (in fmol).\n",
    "\n",
    "Additionally, it contains our survival targets:\n",
    "\n",
    "- `time`: recurrence free survival time (in days).\n",
    "- `cens`: censoring indicator (0- censored, 1- event).\n",
    "\n",
    "One common approach is to use a [one hot encoder](https://pandas.pydata.org/pandas-docs/stable/reference/api/pandas.get_dummies.html) to convert them into numerical features. We then seperate the dataframes into features `X` and labels `y`. The following code also partitions the labels and features into training and testing cohorts."
   ]
  },
  {
   "cell_type": "markdown",
   "id": "34132fea-daa6-46a5-8429-16df73886a51",
   "metadata": {},
   "source": [
    "## Data preparation"
   ]
  },
  {
   "cell_type": "code",
   "execution_count": 5,
   "id": "7a5fd9ef-2643-46b7-9c98-05ff919026ea",
   "metadata": {},
   "outputs": [
    {
     "data": {
      "text/html": [
       "<div>\n",
       "<style scoped>\n",
       "    .dataframe tbody tr th:only-of-type {\n",
       "        vertical-align: middle;\n",
       "    }\n",
       "\n",
       "    .dataframe tbody tr th {\n",
       "        vertical-align: top;\n",
       "    }\n",
       "\n",
       "    .dataframe thead th {\n",
       "        text-align: right;\n",
       "    }\n",
       "</style>\n",
       "<table border=\"1\" class=\"dataframe\">\n",
       "  <thead>\n",
       "    <tr style=\"text-align: right;\">\n",
       "      <th></th>\n",
       "      <th>age</th>\n",
       "      <th>tsize</th>\n",
       "      <th>pnodes</th>\n",
       "      <th>progrec</th>\n",
       "      <th>estrec</th>\n",
       "      <th>time</th>\n",
       "      <th>cens</th>\n",
       "      <th>horTh_yes</th>\n",
       "      <th>menostat_Pre</th>\n",
       "      <th>tgrade_II</th>\n",
       "      <th>tgrade_III</th>\n",
       "    </tr>\n",
       "  </thead>\n",
       "  <tbody>\n",
       "    <tr>\n",
       "      <th>0</th>\n",
       "      <td>70.0</td>\n",
       "      <td>21.0</td>\n",
       "      <td>3.0</td>\n",
       "      <td>48.0</td>\n",
       "      <td>66.0</td>\n",
       "      <td>1814.0</td>\n",
       "      <td>1.0</td>\n",
       "      <td>0.0</td>\n",
       "      <td>0.0</td>\n",
       "      <td>1.0</td>\n",
       "      <td>0.0</td>\n",
       "    </tr>\n",
       "    <tr>\n",
       "      <th>1</th>\n",
       "      <td>56.0</td>\n",
       "      <td>12.0</td>\n",
       "      <td>7.0</td>\n",
       "      <td>61.0</td>\n",
       "      <td>77.0</td>\n",
       "      <td>2018.0</td>\n",
       "      <td>1.0</td>\n",
       "      <td>1.0</td>\n",
       "      <td>0.0</td>\n",
       "      <td>1.0</td>\n",
       "      <td>0.0</td>\n",
       "    </tr>\n",
       "    <tr>\n",
       "      <th>2</th>\n",
       "      <td>58.0</td>\n",
       "      <td>35.0</td>\n",
       "      <td>9.0</td>\n",
       "      <td>52.0</td>\n",
       "      <td>271.0</td>\n",
       "      <td>712.0</td>\n",
       "      <td>1.0</td>\n",
       "      <td>1.0</td>\n",
       "      <td>0.0</td>\n",
       "      <td>1.0</td>\n",
       "      <td>0.0</td>\n",
       "    </tr>\n",
       "    <tr>\n",
       "      <th>3</th>\n",
       "      <td>59.0</td>\n",
       "      <td>17.0</td>\n",
       "      <td>4.0</td>\n",
       "      <td>60.0</td>\n",
       "      <td>29.0</td>\n",
       "      <td>1807.0</td>\n",
       "      <td>1.0</td>\n",
       "      <td>1.0</td>\n",
       "      <td>0.0</td>\n",
       "      <td>1.0</td>\n",
       "      <td>0.0</td>\n",
       "    </tr>\n",
       "    <tr>\n",
       "      <th>4</th>\n",
       "      <td>73.0</td>\n",
       "      <td>35.0</td>\n",
       "      <td>1.0</td>\n",
       "      <td>26.0</td>\n",
       "      <td>65.0</td>\n",
       "      <td>772.0</td>\n",
       "      <td>1.0</td>\n",
       "      <td>0.0</td>\n",
       "      <td>0.0</td>\n",
       "      <td>1.0</td>\n",
       "      <td>0.0</td>\n",
       "    </tr>\n",
       "  </tbody>\n",
       "</table>\n",
       "</div>"
      ],
      "text/plain": [
       "    age  tsize  pnodes  progrec  estrec    time  cens  horTh_yes  \\\n",
       "0  70.0   21.0     3.0     48.0    66.0  1814.0   1.0        0.0   \n",
       "1  56.0   12.0     7.0     61.0    77.0  2018.0   1.0        1.0   \n",
       "2  58.0   35.0     9.0     52.0   271.0   712.0   1.0        1.0   \n",
       "3  59.0   17.0     4.0     60.0    29.0  1807.0   1.0        1.0   \n",
       "4  73.0   35.0     1.0     26.0    65.0   772.0   1.0        0.0   \n",
       "\n",
       "   menostat_Pre  tgrade_II  tgrade_III  \n",
       "0           0.0        1.0         0.0  \n",
       "1           0.0        1.0         0.0  \n",
       "2           0.0        1.0         0.0  \n",
       "3           0.0        1.0         0.0  \n",
       "4           0.0        1.0         0.0  "
      ]
     },
     "execution_count": 5,
     "metadata": {},
     "output_type": "execute_result"
    }
   ],
   "source": [
    "df_onehot = pd.get_dummies(df, columns=[\"horTh\", \"menostat\", \"tgrade\"]).astype(\"float\")\n",
    "df_onehot.drop(\n",
    "    [\"horTh_no\", \"menostat_Post\", \"tgrade_I\"],\n",
    "    axis=1,\n",
    "    inplace=True,\n",
    ")\n",
    "df_onehot.head(5)"
   ]
  },
  {
   "cell_type": "code",
   "execution_count": 6,
   "id": "0f8b7f3b-fb2a-4d74-ac99-8f6390b2f5eb",
   "metadata": {},
   "outputs": [
    {
     "name": "stdout",
     "output_type": "stream",
     "text": [
      "(Sample size) Training:336 | Validation:144 |Testing:206\n"
     ]
    }
   ],
   "source": [
    "df_train, df_test = train_test_split(df_onehot, test_size=0.3)\n",
    "df_train, df_val = train_test_split(df_train, test_size=0.3)\n",
    "print(\n",
    "    f\"(Sample size) Training:{len(df_train)} | Validation:{len(df_val)} |Testing:{len(df_test)}\"\n",
    ")"
   ]
  },
  {
   "cell_type": "markdown",
   "id": "00ad6603-0dff-4991-992a-081ba9a4fafa",
   "metadata": {},
   "source": [
    "Let us setup the dataloaders for training, validation and testing."
   ]
  },
  {
   "cell_type": "code",
   "execution_count": 7,
   "id": "326c03fc-91f1-493b-a9ba-820de17fb2f8",
   "metadata": {},
   "outputs": [],
   "source": [
    "# Dataloader\n",
    "dataloader_train = DataLoader(\n",
    "    Custom_dataset(df_train), batch_size=BATCH_SIZE, shuffle=True\n",
    ")\n",
    "dataloader_val = DataLoader(\n",
    "    Custom_dataset(df_val), batch_size=len(df_val), shuffle=False\n",
    ")\n",
    "dataloader_test = DataLoader(\n",
    "    Custom_dataset(df_test), batch_size=len(df_test), shuffle=False\n",
    ")"
   ]
  },
  {
   "cell_type": "code",
   "execution_count": 8,
   "id": "570386fb-f0ea-4061-bae2-11b274e7f851",
   "metadata": {},
   "outputs": [
    {
     "name": "stdout",
     "output_type": "stream",
     "text": [
      "x (shape)    = torch.Size([32, 9])\n",
      "num_features = 9\n",
      "event        = torch.Size([32])\n",
      "time         = torch.Size([32])\n"
     ]
    }
   ],
   "source": [
    "# Sanity check\n",
    "x, (event, time) = next(iter(dataloader_train))\n",
    "num_features = x.size(1)\n",
    "\n",
    "print(f\"x (shape)    = {x.shape}\")\n",
    "print(f\"num_features = {num_features}\")\n",
    "print(f\"event        = {event.shape}\")\n",
    "print(f\"time         = {time.shape}\")"
   ]
  },
  {
   "cell_type": "markdown",
   "id": "6b53d40d-d2c4-4dd7-bb85-97d4e946c356",
   "metadata": {},
   "source": [
    "## Section 1: Cox proportional hazards model\n",
    "\n",
    "In this section, we use the [Cox proportional hazards model](../_autosummary/torchsurv.loss.cox.html). Given covariate $x_{i}$, the hazard of patient $i$ has the form\n",
    "$$\n",
    "\\lambda (t|x_{i}) =\\lambda_{0}(t)\\theta(x_{i})\n",
    "$$\n",
    "The baseline hazard $\\lambda_{0}(t)$ is identical across subjects (i.e., has no dependency on $i$). The subject-specific risk of event occurrence is captured through the relative hazards $\\{\\theta(x_{i})\\}_{i = 1, \\dots, N}$.\n",
    "\n",
    "We train a multi-layer perceptron (MLP) to model the subject-specific risk of event occurrence, i.e., the log relative hazards $\\log\\theta(x_{i})$. Patients with lower recurrence time are assumed to have higher risk of event. "
   ]
  },
  {
   "cell_type": "markdown",
   "id": "46343fe0",
   "metadata": {},
   "source": [
    "### Section 1.1: MLP model for log relative hazards"
   ]
  },
  {
   "cell_type": "code",
   "execution_count": 9,
   "id": "9c2bd89a-c90a-4795-aab5-b5c21906a0de",
   "metadata": {},
   "outputs": [],
   "source": [
    "cox_model = torch.nn.Sequential(\n",
    "    torch.nn.BatchNorm1d(num_features),  # Batch normalization\n",
    "    torch.nn.Linear(num_features, 32),\n",
    "    torch.nn.ReLU(),\n",
    "    torch.nn.Dropout(),\n",
    "    torch.nn.Linear(32, 64),\n",
    "    torch.nn.ReLU(),\n",
    "    torch.nn.Dropout(),\n",
    "    torch.nn.Linear(64, 1),  # Estimating log hazards for Cox models\n",
    ")"
   ]
  },
  {
   "cell_type": "code",
   "execution_count": 10,
   "id": "7d97e65d",
   "metadata": {},
   "outputs": [],
   "source": [
    "# This is for testing the loss function\n",
    "x_test, (test_event, test_time) = next(iter(dataloader_train))"
   ]
  },
  {
   "cell_type": "code",
   "execution_count": 14,
   "id": "5d102dad",
   "metadata": {},
   "outputs": [],
   "source": [
    "log_hz = cox_model(x_test)"
   ]
  },
  {
   "cell_type": "code",
   "execution_count": 46,
   "id": "210e6755",
   "metadata": {},
   "outputs": [
    {
     "name": "stdout",
     "output_type": "stream",
     "text": [
      "x_test torch.Size([32, 9])\n",
      "events torch.Size([32])\n",
      "times torch.Size([32])\n",
      "\n",
      "time_sorted torch.Size([32])\n",
      "log_hz_sorted torch.Size([32, 1])\n",
      "event_sorted torch.Size([32])\n",
      "time_unique torch.Size([30])\n",
      "------------------------------\n",
      "covariates torch.Size([32, 9])\n",
      "cov_inner torch.Size([32, 32])\n",
      "log_nom_left torch.Size([1, 32])\n",
      "bracket torch.Size([32, 9])\n",
      "log_nom_right torch.Size([32, 32])\n",
      "sum_nom torch.Size([1, 32])\n",
      "log_denom torch.Size([1, 32])\n",
      "last_bit torch.Size([1, 32])\n"
     ]
    },
    {
     "data": {
      "text/plain": [
       "tensor([[-1.4683e+04, -2.9827e+03, -2.9461e+04, -4.0582e+04, -1.7949e+04,\n",
       "         -1.4714e+05, -1.4940e+03, -7.7085e+04, -5.3855e+04, -9.3090e+03,\n",
       "         -9.8543e+03, -1.8929e+05, -5.1617e+03, -4.4286e+03, -9.6604e+04,\n",
       "         -1.5469e+04, -2.7680e+04, -6.3136e+04, -1.2045e+05, -9.3347e+04,\n",
       "         -1.7911e+05, -1.3205e+05, -1.6203e+05, -3.0884e+04, -2.3050e+03,\n",
       "         -2.1324e+05, -1.7852e+06, -1.7429e+04, -2.9495e+05, -8.4400e+03,\n",
       "         -5.5583e+04,  1.2975e+05]], grad_fn=<DivBackward0>)"
      ]
     },
     "execution_count": 46,
     "metadata": {},
     "output_type": "execute_result"
    }
   ],
   "source": [
    "print('x_test', x_test.shape)\n",
    "print('events', test_event.shape)\n",
    "print('times', test_time.shape)\n",
    "\n",
    "time_sorted, idx = torch.sort(time)\n",
    "log_hz_sorted = log_hz[idx]\n",
    "event_sorted = event[idx]\n",
    "time_unique = torch.unique(time_sorted)\n",
    "print('')\n",
    "print(\"time_sorted\", time_sorted.shape)\n",
    "print('log_hz_sorted', log_hz_sorted.shape)\n",
    "print('event_sorted', event_sorted.shape)\n",
    "print(\"time_unique\", time_unique.shape)\n",
    "\n",
    "print('-'*30)\n",
    "cov_fake = torch.clone(x_test)\n",
    "print('covariates', cov_fake.shape)\n",
    "covariates_sorted = cov_fake[idx, :]\n",
    "covariate_inner_product = torch.matmul(covariates_sorted, covariates_sorted.T)\n",
    "print('cov_inner', covariate_inner_product.shape)\n",
    "log_nominator_left = torch.matmul(log_hz_sorted.T, covariate_inner_product)\n",
    "print('log_nom_left', log_nominator_left.shape)\n",
    "bracket = torch.mul(log_hz_sorted, covariates_sorted)\n",
    "print('bracket', bracket.shape)\n",
    "log_nominator_right = torch.matmul(bracket, bracket.T)\n",
    "print('log_nom_right', log_nominator_right.shape)\n",
    "sum_nominator_right = torch.sum(log_nominator_right, dim=0).unsqueeze(0)\n",
    "print('sum_nom', sum_nominator_right.shape)\n",
    "log_denominator = torch.logcumsumexp(log_hz_sorted.flip(0), dim=0).flip(0).T\n",
    "print('log_denom', log_denominator.shape)\n",
    "last_bit = torch.div(log_nominator_left - sum_nominator_right, log_denominator)\n",
    "print('last_bit', last_bit.shape)\n",
    "last_bit\n"
   ]
  },
  {
   "cell_type": "markdown",
   "id": "97c90244",
   "metadata": {},
   "source": [
    "### Section 1.2: MLP model training"
   ]
  },
  {
   "cell_type": "code",
   "execution_count": 15,
   "id": "d7889dc1-1cfa-424e-a586-481cbc789581",
   "metadata": {},
   "outputs": [
    {
     "name": "stdout",
     "output_type": "stream",
     "text": [
<<<<<<< HEAD
      "Epoch: 000, Training loss: 31.85\n",
      "Epoch: 010, Training loss: 30.18\n",
      "Epoch: 020, Training loss: 29.73\n",
      "Epoch: 030, Training loss: 29.84\n",
      "Epoch: 040, Training loss: 29.04\n",
      "Epoch: 050, Training loss: 29.61\n",
      "Epoch: 060, Training loss: 29.46\n",
      "Epoch: 070, Training loss: 28.94\n",
      "Epoch: 080, Training loss: 29.31\n",
      "Epoch: 090, Training loss: 28.00\n"
=======
      "Epoch: 000, Training loss: 12.55\n",
      "Epoch: 010, Training loss: 12.40\n",
      "Epoch: 020, Training loss: 12.02\n",
      "Epoch: 030, Training loss: 11.90\n",
      "Epoch: 040, Training loss: 11.97\n",
      "Epoch: 050, Training loss: 11.85\n",
      "Epoch: 060, Training loss: 11.68\n",
      "Epoch: 070, Training loss: 11.85\n",
      "Epoch: 080, Training loss: 11.74\n",
      "Epoch: 090, Training loss: 11.88\n"
>>>>>>> 1b1cf44b
     ]
    }
   ],
   "source": [
    "torch.manual_seed(42)\n",
    "\n",
    "# Init optimizer for Cox\n",
    "optimizer = torch.optim.Adam(cox_model.parameters(), lr=LEARNING_RATE)\n",
    "\n",
    "# Initiate empty list to store the loss on the train and validation sets\n",
    "train_losses = []\n",
    "val_losses = []\n",
    "\n",
    "# training loop\n",
    "for epoch in range(EPOCHS):\n",
    "    epoch_loss = torch.tensor(0.0)\n",
    "    for i, batch in enumerate(dataloader_train):\n",
    "        x, (event, time) = batch\n",
    "        optimizer.zero_grad()\n",
    "        log_hz = cox_model(x)  # shape = (16, 1)\n",
    "        loss = neg_partial_log_likelihood(log_hz, event, time, reduction=\"mean\")\n",
    "        loss.backward()\n",
    "        optimizer.step()\n",
    "        epoch_loss += loss.detach()\n",
    "\n",
    "    if epoch % (EPOCHS // 10) == 0:\n",
    "        print(f\"Epoch: {epoch:03}, Training loss: {epoch_loss:0.2f}\")\n",
    "\n",
    "    # Reccord loss on train and test sets\n",
    "    epoch_loss /= i + 1\n",
    "    train_losses.append(epoch_loss)\n",
    "    with torch.no_grad():\n",
    "        x, (event, time) = next(iter(dataloader_val))\n",
    "        val_losses.append(\n",
    "            neg_partial_log_likelihood(cox_model(x), event, time, reduction=\"mean\")\n",
    "        )"
   ]
  },
  {
   "cell_type": "markdown",
   "id": "0e2bdd8c-f84c-4003-98f4-220ddab518d1",
   "metadata": {},
   "source": [
    "We can visualize the training and validation losses."
   ]
  },
  {
   "cell_type": "code",
   "execution_count": 12,
   "id": "21afc248-303a-4156-8d9c-b97be3e0a56b",
   "metadata": {},
   "outputs": [
    {
     "data": {
      "image/png": "iVBORw0KGgoAAAANSUhEUgAAAmgAAAHFCAYAAABGhQXkAAAAOXRFWHRTb2Z0d2FyZQBNYXRwbG90bGliIHZlcnNpb24zLjguMywgaHR0cHM6Ly9tYXRwbG90bGliLm9yZy/H5lhTAAAACXBIWXMAAA9hAAAPYQGoP6dpAADICklEQVR4nOydd3wUZf7HP1vSe+8JgQRIQuhFUBREQDhBsWDv5Tz0LBzieXeeqNx5+rOgcurZDtC7EwtgQ5CiVJEWekIJCamk97rt98ezz8zsZnvJbpLv+/XKayazszNPCswnn2+T6XQ6HQiCIAiCIAivQe7pBRAEQRAEQRCGkEAjCIIgCILwMkigEQRBEARBeBkk0AiCIAiCILwMEmgEQRAEQRBeBgk0giAIgiAIL4MEGkEQBEEQhJdBAo0gCIIgCMLLIIFGEARBEAThZZBAIwiC6AWOHTuGe++9F+np6fD390dwcDDGjh2LV155BfX19Z5eHkEQXoaMRj0RBEG4lw8++ACLFi3CsGHDsGjRImRnZ0OlUuHgwYP44IMPMGrUKKxfv97TyyQIwosggUYQBOFGfvnlF0ydOhUzZ87Ehg0b4OfnZ/B6d3c3Nm3ahPnz53tohQRBeCMU4iQIgnAjf//73yGTyfD+++/3EGcA4OvrK4gzrVaLV155BcOHD4efnx9iY2Nx1113oaysTDj/4Ycfhr+/Pw4dOiQc02q1mDFjBuLi4lBZWen+L4ogCLdDDhpBEISb0Gg0CA0NRW5uLvbt22f1/N/+9rd4//338eijj+Kaa65BcXExnn32Wfj7++Pw4cOIjo5GZ2cnJk+ejObmZhw6dAjh4eF47rnnsHz5cmzatAkzZ87sha+MIAh3Qw4aQRCEm6itrUV7ezvS09OtnltQUID3338fixYtwttvv43Zs2fjt7/9Lb777juUlpbijTfeAAD4+/vjiy++QG1tLe69915s27YNy5cvx5/+9CcSZwTRjyCBRhAE4QX89NNPAIB77rnH4PjEiRORlZWFbdu2CccyMjLwwQcfYMOGDbjmmmswdepULFu2rBdXSxCEuyGBRhAE4Saio6MRGBiIoqIiq+fW1dUBABISEnq8lpiYKLzO+c1vfoO4uDh0dnZi8eLFUCgUrlk0QRBeAQk0giAIN6FQKDBjxgwcOnTIINHfFFFRUQBgMsm/oqIC0dHRBscefvhhtLS0ICcnB4899hgaGhpct3CCIDwOCTSCIAg38swzz0Cn0+HBBx9Ed3d3j9dVKhW+/fZbXHnllQCATz/91OD1AwcOID8/HzNmzBCOffjhh/j000+xcuVKfPPNN2hsbMS9997r3i+EIIhehao4CYIg3AxvVDt8+HD87ne/Q05ODlQqFfLy8vD+++9jxIgRWL9+PX7729/igw8+wOOPP445c+YIVZx+fn7Iy8tDVFQUjh8/jkmTJmHhwoVYtWoVAOCrr77CjTfeiDfeeANPPPGER79WgiBcAwk0giCIXuDo0aN444038NNPP+HixYvw8fHB0KFDMW/ePDz66KOIiYmBVqvFq6++io8++ghFRUUICwvD1VdfjZdeegnJycloa2vD+PHjIZfLceDAAQQGBgrXf/TRR/H+++9j9+7dmDhxoge/UoIgXAEJNIIgCIIgCC+DctAIgiAIgiC8DBJoBEEQBEEQXgYJNIIgCIIgCC+DBBpBEARBEISXQQKNIAiCIAjCyyCBRhAEQRAE4WUoPb0Awn60Wi0qKioQEhICmUzm6eUQBEEQBGEDOp0OLS0tSExMhFxu2SMjgdYHqaioQEpKiqeXQRAEQRCEA5SWliI5OdniOSTQ+iAhISEA2A84NDTUw6shCIIgCMIWmpubkZKSIjzHLUECrQ/Cw5qhoaEk0AiCIAiij2FLehIVCRAEQRAEQXgZJNAIgiAIgiC8DBJoBEEQBEEQXgbloPVjNBoNVCqVp5dBuAAfHx8oFApPL4MgCILoJUigeQHfffcd/vCHP0Cr1eLpp5/GAw884NT1dDodLl68iMbGRtcskPAKwsPDER8fT73vCIIgBgAk0DyMWq3G4sWL8dNPPyE0NBRjx47F9ddfj8jISIevycVZbGwsAgMD6YHex9HpdGhvb0d1dTUAICEhwcMrIgiCINwNCTQPs3//fuTk5CApKQkAMHfuXGzevBm33nqrQ9fTaDSCOIuKinLlUgkPEhAQAACorq5GbGwshTsJgiD6OR4vEti5cyfmzZuHxMREyGQybNiwwSXvWbZsGWQymcFHfHy8R9b+zjvvID09Hf7+/hg3bhx27dolvFZRUSGIMwBITk5GeXm5w2viOWeBgYEOX4PwTvjPlPIKCYIg+j8eF2htbW0YNWoUVq5c6fL35OTkoLKyUvg4fvy42XP37Nlj8sFXUFCAixcvOryOtWvX4oknnsCf//xn5OXlYerUqZgzZw5KSkoAsPCVMa4ISVJYs/9BP1OCIIiBg8dDnHPmzMGcOXPc8h6lUmmTa6bVavHII48gMzMTn332mRA+OnPmDKZPn44nn3wSS5cudWgdr7/+Ou6//34h8X/FihXYvHkz3n33Xbz00ktISkoycMzKysowadIkq2smCIIgCKL/4nEHzZ2cPXsWiYmJSE9Pxy233ILz58+bPE8ul2Pjxo3Iy8vDXXfdBa1Wi8LCQlx55ZWYP3++SXFmC93d3Th06BBmzZplcHzWrFnYu3cvAGDixIk4ceIEysvL0dLSgo0bN2L27Nkmr/fPf/4T2dnZmDBhgkPrGUgMGjQIK1assPn8n3/+GTKZjCpfCYIgCK/A4w6au5g0aRLWrFmDoUOHoqqqCsuXL8eUKVNw8uRJk8nziYmJ2L59Oy6//HLcdttt+OWXXzBjxgy89957Dq+htrYWGo0GcXFxBsfj4uKEsKlSqcRrr72G6dOnQ6vVYunSpWaT+x955BE88sgjaG5uRlhYmMPr8lamTZuG0aNH2yWszHHgwAEEBQXZfP6UKVNQWVnZL7+vBEEQRN+j3wo0aegxNzcXkydPxpAhQ7B69WosXrzY5HtSU1OxZs0aXHHFFRg8eDA++ugjt+SD6XQ6g2Pz58/H/Pnznb5Pf0en00Gj0UCptP5rGxMTY9e1fX19XV5EQhAEQXgYrRbQdAE+AZ5eid306xCnlKCgIOTm5uLs2bNmz6mqqsJDDz2EefPmob29HU8++aRT94yOjoZCoehRZFBdXd3DVRvo3HPPPdixYwfefPNNoep21apVkMlk2Lx5M8aPHw8/Pz/s2rULhYWFuPbaaxEXF4fg4GBMmDABW7duNbiecYhTJpPhww8/xIIFCxAYGIjMzEx88803wuvGIc5Vq1YhPDwcmzdvRlZWFoKDg3H11VejsrJSeI9arcZjjz2G8PBwREVF4emnn8bdd9+N6667zp3fKoIgCMJW/rsQeCMH6Gzy9ErsZsAItK6uLuTn55tt8llbW4sZM2YgKysL69atw/bt2/H5559jyZIlDt/T19cX48aNw5YtWwyOb9myBVOmTHH4uvai0+nQ3q32yIepKlVTvPnmm5g8eTIefPBBoeo2JSUFALB06VK89NJLyM/Px8iRI9Ha2oq5c+di69atyMvLw+zZszFv3jyhMtYczz//PBYuXIhjx45h7ty5uP3221FfX2/2/Pb2drz66qv45JNPsHPnTpSUlBj8Prz88sv4z3/+g3//+9/Ys2cPmpubbWoTQxAEQfQSxbuB9jqg7pynV2I3Hg9xtra24tw58RtXVFSEI0eOIDIyEqmpqVi5ciXWr1+Pbdu22fweAFiyZAnmzZuH1NRUVFdXY/ny5Whubsbdd9/dYw1arRZXX3010tLSsHbtWiiVSmRlZWHr1q2YPn06kpKSTLpptqxj8eLFuPPOOzF+/HhMnjwZ77//PkpKSvDwww87/82zkQ6VBtl/3dxr95Ny6oXZCPS1/msWFhYGX19fBAYGCqHGgoICAMALL7yAmTNnCudGRUVh1KhRwufLly/H+vXr8c033+DRRx81e4977rlHaAD897//HW+//Tb279+Pq6++2uT5KpUK7733HoYMGQIAePTRR/HCCy8Ir7/99tt45plnsGDBAgDAypUrsXHjRqtfK0EQBNELdLcB6g6239ns2bU4gMcF2sGDBzF9+nThc54fdvfdd2PVqlWora1FYWGhXe8BWLuKW2+9FbW1tYiJicEll1yCffv2IS0trcca5HI5XnrpJUydOhW+vr7C8dzcXGzdutVs0r4t67j55ptRV1eHF154AZWVlRgxYgQ2btxoch2EacaPH2/weVtbG55//nl89913qKiogFqtRkdHh1UHbeTIkcJ+UFAQQkJChPFJpggMDBTEGcBGLPHzm5qaUFVVhYkTJwqvKxQKjBs3Dlqt1q6vjyAIgnADbbXifhcJNLuZNm2axTDYsmXLsGzZMrveAwCfffaZXeuQOjRSRo8ebfY9tqwDABYtWoRFixbZtR5XEuCjwKkXTLfu6I17O4txNeZTTz2FzZs349VXX0VGRgYCAgJw4403oru72+J1fHx8DD6XyWQWxZSp841/3qYKQAiCIAgvoL1O3CcHjfBGZDKZTWFGT+Pr6wuNRmP1vF27duGee+4RQoutra0oLi528+oMCQsLQ1xcHPbv34+pU6cCYHNQ8/LyLIp6giAIopeQCjRy0AjCcQYNGoRff/0VxcXFCA4ONutuZWRkYN26dZg3bx5kMhmeffZZj4QVf//73+Oll15CRkYGhg8fjrfffhsNDQ00kokgCMIb6OMO2oCp4iS8nyVLlkChUCA7OxsxMTFmc8reeOMNREREYMqUKZg3bx5mz56NsWPH9vJqgaeffhq33nor7rrrLkyePBnBwcGYPXs2/P39e30tBEEQhBF9PAdNpqOkmT4HnyTQ1NSE0NBQg9c6OztRVFSE9PR0Egq9jFarRVZWFhYuXIgXX3zR5denny1BEIQdbF0G7H6D7Y++A7junx5dDmD5+W0MhTgJwkEuXLiAH3/8EVdccQW6urqwcuVKFBUV4bbbbvP00giCIAiDHDRqVEsQAwa5XI5Vq1ZhwoQJuPTSS3H8+HFs3boVWVlZnl4aQRAE0da3c9DIQSMIB0lJScGePXs8vQyCIAjCFH28ipMcNIIgCIIg+h/tkiKBPuigkUAjCIIgCKL/0cerOEmgEQRBEATRv9Cogc5G8XNy0AiCIAiCIDxMR73h55ouQN3lmbU4CAk0giAIgiD6F7xAwD9MPNbHXDQSaARBEARB9C94/llwHOAbzPb7WB4aCTSi3zBo0CCsWLFC+Fwmk2HDhg1mzy8uLoZMJsORI0ecuq+rrkMQBEG4CF7BGRgF+Ok79nf2rWa11AeN6LdUVlYiIiLCpde855570NjYaCD8UlJSUFlZiejoaJfeiyAIgnAQHuIMjAI6GoCWCqCrxbNrshMSaES/JT4+vlfuo1Aoeu1eBEEQhA3wKQJB0UBrNdunECdB2M+//vUvJCUlQavVGhyfP38+7r77bhQWFuLaa69FXFwcgoODMWHCBGzdutXiNY1DnPv378eYMWPg7++P8ePHIy8vz+B8jUaD+++/H+np6QgICMCwYcPw5ptvCq8vW7YMq1evxtdffw2ZTAaZTIaff/7ZZIhzx44dmDhxIvz8/JCQkIA//vGPUKvVwuvTpk3DY489hqVLlyIyMhLx8fFYtmyZ/d84giAIoidSB82fhzj7lkAjB20goNMBqnbP3NsnEJDJrJ5200034bHHHsNPP/2EGTNmAAAaGhqwefNmfPvtt2htbcXcuXOxfPly+Pv7Y/Xq1Zg3bx5Onz6N1NRUq9dva2vDNddcgyuvvBKffvopioqK8Pjjjxuco9VqkZycjM8//xzR0dHYu3cvHnroISQkJGDhwoVYsmQJ8vPz0dzcjH//+98AgMjISFRUVBhcp7y8HHPnzsU999yDNWvWoKCgAA8++CD8/f0NRNjq1auxePFi/Prrr/jll19wzz334NJLL8XMmTOtfj0EQRCEBYQctGgxB62POWgk0AYCqnbg74meufefKgDfIKunRUZG4uqrr8Z///tfQaB98cUXiIyMxIwZM6BQKDBq1Cjh/OXLl2P9+vX45ptv8Oijj1q9/n/+8x9oNBp8/PHHCAwMRE5ODsrKyvC73/1OOMfHxwfPP/+88Hl6ejr27t2Lzz//HAsXLkRwcDACAgLQ1dVlMaT5zjvvICUlBStXroRMJsPw4cNRUVGBp59+Gn/9618hlzPjeuTIkXjuuecAAJmZmVi5ciW2bdtGAo0gCMJZ+oGDRiFOwmu4/fbb8dVXX6GrizUT/M9//oNbbrkFCoUCbW1tWLp0KbKzsxEeHo7g4GAUFBSgpKTEpmvn5+dj1KhRCAwMFI5Nnjy5x3nvvfcexo8fj5iYGAQHB+ODDz6w+R7Se02ePBkyiXN46aWXorW1FWVlZcKxkSNHGrwvISEB1dXVdt2LIAiCMIGQgxZFDhrhxfgEMifLU/e2kXnz5kGr1eL777/HhAkTsGvXLrz++usAgKeeegqbN2/Gq6++ioyMDAQEBODGG29Ed3e3TdfW6XRWz/n888/x5JNP4rXXXsPkyZMREhKC//u//8Ovv/5q89fA7yUzCuvy+0uP+/j4GJwjk8l65OARBEEQDiBts+FPbTYIb0UmsynM6GkCAgJw/fXX4z//+Q/OnTuHoUOHYty4cQCAXbt24Z577sGCBQsAAK2trSguLrb52tnZ2fjkk0/Q0dGBgIAAAMC+ffsMztm1axemTJmCRYsWCccKCwsNzvH19YVGo7F6r6+++spAqO3duxchISFISkqyec0EQRCEA+h0khBnNOCnnybQxxw0CnESXsXtt9+O77//Hh9//DHuuOMO4XhGRgbWrVuHI0eO4OjRo7jtttvscptuu+02yOVy3H///Th16hQ2btyIV1991eCcjIwMHDx4EJs3b8aZM2fw7LPP4sCBAwbnDBo0CMeOHcPp06dRW1sLlUrV416LFi1CaWkpfv/736OgoABff/01nnvuOSxevFjIPyMIgiDcRFcLoNFHVygHjSBcw5VXXonIyEicPn0at912m3D8jTfeQEREBKZMmYJ58+Zh9uzZGDt2rM3XDQ4OxrfffotTp05hzJgx+POf/4yXX37Z4JyHH34Y119/PW6++WZMmjQJdXV1Bm4aADz44IMYNmyYkKe2Z8+eHvdKSkrCxo0bsX//fowaNQoPP/ww7r//fvzlL3+x87tBEARB2A13z3wCAd9AwC+Efd7HHDSZzpbkHMKraG5uRlhYGJqamhAaGmrwWmdnJ4qKipCeng5/f38PrZBwB/SzJQiCsIGyg8CHM4CwVODJ40DRLmD1NUBUJvD7gx5dmqXntzHkoBEEQRAE0X/gg9IDI9nWv29WcZJAIwiCIAii/9AuGfMESIalk0AjCIIgCILwDNIWGwDgr6/iVHcAmp6FXd4KCTSCIAiCIPoP0hYbgFgkAPQpF40EWj+Faj/6H/QzJQiCsAHpFAEAUPiITdO7+k6zWhJo/Qzenb693UPD0Qm3wX+mxhMICIIgCAnGIU6gT+ah0SSBfoZCoUB4eLgw0zEwMLDH2CGib6HT6dDe3o7q6mqEh4dDoVB4ekkEQRDuQ6MC/j2HtcVY8K797zcOcQKskrP1Yp+q5CSB1g+Jj48HABq83c8IDw8XfrYEQRD9loZioOwAUHHEMYHWRg4a4aXIZDIkJCQgNjbW5Cgiou/h4+NDzhlBEAMDlT5FR6sC1N2A0te+97fXs22QkYMGsDFQfQQSaP0YhUJBD3WCIAiib6HqEPe7WwFlpO3vVXeLhQCmHLQ+FOKkIgGCIAiCILyH7jbJfqt97+X5ZzIF4B8uHu+DA9NJoBEEQRAE4T1IHbQuBwVaYCQgl0gcwUGjNhsEQRAEQRD2YxDibDN/nilMtdgAxGkC5KARBEEQBEE4gEoa4rQzqd9Uiw2ActAIgiAIgiCcwhkHrU0S4pRCOWgEQRAEQRBOoJJMwrE7B00f4gwiB40gCIIgCMJ1dEsEmqNVnMYhTnLQCIIgCIIgnMC4D5o9mJoiAJCDRhAEQRAE4RTSEKfdVZx6B804xEkOGkEQBEEQhBM4lYNmpkiAO2iqNkCjtnyNmtPAe1OBrx60794uhkY9EQRBEAThPaicyEETQpxmigQAFuY0FnBSmsqAi8cArca+e7sYctAIgiAIgvAeHM1B0+kkDppRDprSF1D6s31reWitVWwbHGv7vd0ACTQP891332HYsGHIzMzEhx9+6OnlEARBEAMRnc591+2ys9lst4M5aJ2NgE7vehnnoAGii2YtD40LtJB42+/tBkigeRC1Wo3Fixdj+/btOHz4MF5++WXU19d7elkEQRDEQOLEOuAfacCZH11/7W8eBV4ZAtQV2v4eR3PQ2vXPT98QQOnX83V/Gys5W8hBG/Ds378fOTk5SEpKQkhICObOnYvNmzd7elkEQRDEQOLkOjZE/Kwbnj8XfgE0XUDlEdvf42iIU8g/M5NfZq+DFkwOmkV27tyJefPmITExETKZDBs2bHDLe9y1tnfeeQfp6enw9/fHuHHjsGvXLuG1iooKJCUlCZ8nJyejvLzcLWslCIIgCJNUnWTbpjLXX5uLpnY7okOOFgmYmyLAsdVBE0Kccbbf2w14vUBra2vDqFGjsHLlSre9Z8+ePVCpVD2OFxQU4OLFiw7fZ+3atXjiiSfw5z//GXl5eZg6dSrmzJmDkpISAIDORMxfJpPZtGaCIAiCcJquVqC+iO27WqCpu5gzBzgh0OzIQTNXIMARmtVayYkTHDTPCjSvb7MxZ84czJkzx23v0Wq1eOSRR5CZmYnPPvsMCoUCAHDmzBlMnz4dTz75JJYuXerQfV5//XXcf//9eOCBBwAAK1aswObNm/Huu+/ipZdeQlJSkoFjVlZWhkmTJtn6ZRIEQRCEc9QUANCbBU2lrr02d88AUTzZgjTEaU8OGheYQWZyx4RmtU2Wr9NCIU6vQC6XY+PGjcjLy8Ndd90FrVaLwsJCXHnllZg/f75ZcWaN7u5uHDp0CLNmzTI4PmvWLOzduxcAMHHiRJw4cQLl5eVoaWnBxo0bMXv2bLPX/Oc//4ns7GxMmDDBoTURBEEQhAFVJ8T9zibXdtpvqxH3bRVoWq2hg6ZqY8ds4QJ7tiJprOnX/cLY1lKIs7sN6NY7bFQk4HkSExOxfft27NmzB7fddhuuvPJKzJgxA++9957D16ytrYVGo0FcnKFFGhcXJ4RNlUolXnvtNUyfPh1jxozBU089hagoM9YsgEceeQSnTp3CgQMHHF4XQRAEQQjw/DNOswvzoB1x0NSdPY+pbAhzqjqBMv2zcdBU0+fYMu6Jhzd9AgG/EOv3dSNeH+LsLVJTU7FmzRpcccUVGDx4MD766COX5IMZX0On0xkcmz9/PubPn+/0fQiCIAjCbowFWlMZEJvlmmtLHbQOG3PQpOFNyADomKtlTSyVH2LiLigWiM40fY4tA9OlLTY8nBNODpqeqqoqPPTQQ5g3bx7a29vx5JNPOnW96OhoKBSKHkUG1dXVPVw1giAIguh1dDoxxBmWwrauzEMzCHHaKtD04U2FnyjKbMlDK97NtoMuMy+s7HHQPJx/BpBAA8DCkTNmzEBWVhbWrVuH7du34/PPP8eSJUscvqavry/GjRuHLVu2GBzfsmULpkyZ4uySCYIgCMI5mstZ3plcCQyZzo65spLTkRw0LtB8AwHfYLZvS6uNYn0Lq0GXmT/HFgfNS8Y8AX0gxNna2opz584JnxcVFeHIkSOIjIxEamoqVq5cifXr12Pbtm02v0eKVqvF1VdfjbS0NKxduxZKpRJZWVnYunUrpk+fjqSkJLNumrX7LF68GHfeeSfGjx+PyZMn4/3330dJSQkefvhhV317CIIgCMIxeHgzeigQOYTtu1SgSXLQVO0sfOkTYPk9XKD5BLIPwLpAsyX/DLDPQfPwmCegDwi0gwcPYvr06cLnixcvBgDcfffdWLVqFWpra1FYWGjXe6TI5XK89NJLmDp1Knx9fYXjubm52Lp1q8WkfWv3ufnmm1FXV4cXXngBlZWVGDFiBDZu3Ii0tDQ7vwsEQRAE4WIuHmfbuBwgLJntu8tBA1iYMyzJ9LkcnoPmEwD4cQfNSpGALflngP05aB7G6wXatGnTTDZ05SxbtgzLli2z6z3GzJw50+Tx0aNHO7U2AFi0aBEWLVpk81oIgiAIolfgDlrcCPfnoAEszGlNoHVLHDQe4rTWWNaW/DMA8Ne32aAcNIIgCIIgvBYDgaZ30JorAK3GNdeXhjgB2yo5VSYEmjUHzZb8M0B00LpbzH+NrfrCPi8IcZJAIwiCIIiBhqoTqDvL9uNymCCRKQCtWnSRnEGnEx20cH3uty2FAtIQp28Q27eUg2Zr/hkg5qAB5l251mq29YIQJwk0giAIghho1BQAOi0QEMnEmVwBhOrDj67IQ+tqBjRdbD96GNva0mqDN6X1DbItB83W/DMAUPqx9h18fcZoNaKopBAnQRAEQRC9jhDezBHztoRCARfkofHwpm+wmHdmk0CTOmg25KDZmn/GsVTJ2VbLRKtMDgRFW7+WmyGBRhAEQRADDWn+GceVlZzciQqKBgL13RBsCnHyHLQA23LQbM0/4wjNb00INJ5/FhTDHEUPQwKNIAiCIAYafIJAXI54zC0CLcY+gSZUcQZZz0GzJ/+M42fBQfOi/DOABBpBEARBDCykI57i3e2gxbA8N8D+IgFrOWj25J9x/C30QmvRO2hekH8GkEAjCIIgiIFFazUTSzI5EDNcPO6OHDRpiNPRNhvmctDszT8DJA5aU8/XeIgz2DvmZZNAIwiCIIiBBHfPojIMRy+5PcRph0DztaEPmr35Z4DYrNaU6OMhzhASaARBEARB9Dam8s8AUaB1NFhvDmsNA4EWwfZd2QdNq5Hkn9kh0CyNe2ohB40gCIIgCE8hbbEhxT9MFDBN5c7dQwhxShw0PjDdEtIQp6UctPY6ln8GmTjo3RYstdkQigRIoBEEQRAE0duYarHBcVUemrTNhl8oINeP/rYW5rR1FicXgAERgMKOseKWHDQvGvMEkEAjCIIgiIGDqhOoOc32jR00wHV5aNIQp0xmeyWnrbM4pQLQHvzNFAnodNRmgyAIgiAID6DVAl8vArQq1koiLKXnOa4QaBq16JQFxbCtrZWcpnLQtCpA3WV4XrskhGoP4Wlse/EEE2WcrhZRHFKIkyAIgiCIXmPbMuDEVyzcuOA9060pXCHQOuoB6ADIRGFma7NaU1WcQE8Xra3O8Lq2kjyBff0tFUDjBfE4d898Q0Rh6GFIoBEEQRBEf+fX94E9b7L9a/8JDJlu+jzuqjmTg8bDj4FR4sgkoZLTmoMmCXEqlIDSn31unIfmaIjTNxBIHMv2L+wVjwv5Z97hngEk0AiCIAiif5P/LfDDUrZ/5V+AUbeYP9cVDpo0/4xjay80aYgTMJ+H5miIEwDSprDthT3isdYqtvWS8CZAAo0gCIIg+i9lB4GvHgCgA8bdA0xdYvl8LtCay1nOmiNIpwhwbAlxajX61hlgszgB873Q+D0C7XTQACDtUraVOmgtJNAIgiAIgugtfvo7Ez2Zs4G5r1kfiRSSwEZAabpFJ8xeeD6XSQfNgkCT9kjjDppfCNuaE2hBduagAUDqJAAyoP682JyWHDSCIAiCMEKnA3a8Apze5OmV9C/U3UDJL2z/quds6xem8GEiDXA8zGkqxGlLmw2pQOO5Z9xB6zISaM6EOP3DgPhcts9dNC7QKAeNIAiCIPSUHQR++hsLxRm3UyAcpyKPJd0HRAIxWba/z9lmtZZy0Cy12VDp88x8AgG5Xp6Yy0FzJsQJ9AxzCmOevKNJLUACjSAIgvA0XAh0twDnf/boUvoVxTvZdtBlouCxBWcLBSzmoFkSaEYFAoDpHDSNWhR6jjhogKRQgDto3tWkFiCBRhAEQXialkpx/9Q3nltHf6NoF9umX27f+5wWaKYcNBsGpktbbHBM5aAJLpwMCIx0bI2pk9m2+iQTjV425gkggUYQBEF4GqlAK/gO0Kg8t5b+groLKN3P9gddZt97ne2FZinEaWlgercJgWYqB41fPyBC7LNmL8ExQPRQtl+8SxSOVCRAEARBEHp4/g8AdDayBybhHOWHAHUHE0kxw+17rztCnLYMTDcZ4jSRg9bmRIGAFB7mPLmBbeVKsZjBCyCBRhAEQXiWZr2Dxl0WCnM6T/Futh10mfXWGsY4I9C628Rkf6mAsmVguqkQp5CDJpkk0G5CADoCLxQ4o68eDoq1L1fPzXjPSgiCIIiBCQ9xjruHbQu+Y01LCccpkhQI2AsXaO21YtjRVri7pfAT88c41io5pXM4OUIOmgkHzd45nMZwB43f14tabAAk0AiCIAhPotOJIc6RN7MeVW01QMk+z66rL6PqlOSf2VkgAAD+4WIn/9aLFk/tgTT8aOzcWWtWKzhoJqo4DXLQXBTiDEsGwlPFz70o/wwggUYQBEF4kq4WMSQWlgIM+w3bP/W1a65few74eA5wdqtrrtcXKD8IaLqY4IjOtP/9MplYzdhcaf48rbanw2ZpiLm1gelCDpo0xGkiB81VIU5ADHMCJNAIgiAIQoCHN/3DWGgrez77PP9bx2dBSjn+BVCyFzj0b+ev1Vfg7TUcyT/j8GkCLRYE2n8XAityDXPVTFVwcqz1QjNZxckFmiQHjd/D0Sa1UniYEyCBRhAEQRACXABwQTB4Onsot1SwSkRnqTvLto5WJPZFeBXsoKmOX4M7aC1mQpxaLVC0g7lZBz4Sj9sk0OwoEvAzVcWpf7+rHTTKQSMIgiAIPVwAcIHm4w8Mnc32810Q5qw9w7bN5c5fqy+g6gDKDrB9exvUShEEmhkHrb2ODVQHgMOrWd4bYLrFBsdqFaeFSQKm+qC5QqBFDhadMy8a8wSQQCMIgiA8SXMF23KBBgDZ17Ltqa9ZEYGjaLVAXSHbb6sZGHM+S/cz4RSSwMSHowghTjMOmlTwttcBpzawfS6eTI1Msuqg6V0yXxtz0FwR4pTJgOl/AobMcE7QugESaARBEITnaDExYifjKkAZADSWAJVHnbh2hRg2A0Qx2J8R+p9NdTz/DLAe4jT+Xu7/gG1tCXGabbNhoUhA1cYEt0YNdDSYv4cjjLsHuHMd4B/qmuu5CBJoBEEQhOfgIbTQRPGYbxAw5Eq2X7TD8WvXnjX83Jkwp0YFfHmfKES8FZ5/lu5E/hlgvUiAfy9TJgEKX1Y5Wn7YShWnlSIBUyFOnoMGMJEmuG9OzOHsI5BAIwiCINyHuhvY8X/s4W0KoUjAKP8nYSTb8hwyR6g7Z/h5kxMCreQX4MRXwJa/sq/JW2itASqOAAUbmXgsO8iOO1MgABg6aKbCzNxBSxgFZF/H9g98aMVBszIwnYcxeQ82AFD6AzK9VOlqlYQ3Ix2fw9lHUHp6AQRBEEQ/5twW4KflwLmtwP2be75uXCTA4f27apwQaK500Pg6Ve3MLZK2Z/AUXz8K5H3S83h4KhAxyLlrc4GmamO96ozDf1yghSYCuTcBxz8Hjn8JaNXsuKUQJx+YLnXKANMOmkwG+IYAXU1MwLW5MP/MyyEHjSAIgnAf3CGrPtXTidFqTeegAUD0ULatPeN4oQBvscGr81wh0ABxjJInKdknirPgeCBxLDD8GmDiQ8CN/3Yu/wxgYWa/MLZvKg+Nfy9Dk4DkCcxJ03QBOv2ILlMCytrAdFMCja8FYL3QXFnB6eWQQCMIgiDcB38QdzX3zGfqqAe0KgCynk1CozLY8c5G0TWxl1p9iHPwNLZ1JsQpFSnnnciLcwVaLbD5T2x/3D3AktPAQz8Bt/wHmPt/QPJ419wn1EIemtRBk8mACQ+Kr/mHAUrfnu+xNjBdqOIMMjwu7YXW7sIeaF4OCTSCIAjCfUgfxDWnDV/jD/mgGEDhY/iaT4A4J9GRPLTudqCphO0PvkJ/Pyea1UpnUpYdMGz70Nuc+JI18fUNBqb/2X33MdcLTaczFGgAkHsjEKDPMbNUXWmpktOag9bVSiFOgiAIgnAJUoFmLLTMhTc50jCnvdTr+5/5hwPx+oIDZ9pstFSJ+1oVcOEXx6/lDN3twNZlbH/qYtP9xlyFuUrOjgZArRdTIXqB5hMAjLmD7QdZWJOlXmimJgkAkl5orRTiJAiCIAiXYOCgFRi+ZqrFhhRnBBovEIjOBMKSxLVwl8ZeuIMWkc62RT87dh1n2fdPlv8VlgJcssi99zLXC40L3cAoNvmBc+mTwIgbgMueNH9NSwPTTc3iBAwFmjAo3UU90LwYEmgEQRCE+zAQaMYOmpkWG5wYJwQab7ERPZS5aLx1g6MuGnfQRt7Mtp4oFGipAna9wfavWtYzFOhqzDloxuFNTlAUcOPHwNBZ5q9prheaRqXPR0TPr0uagyaEOKOsr7+PQwKNIAiCcB/SB3GtUQ6a8aB0Y1zhoEVlsOR07qI5MjS9q5VVEALAyIVsW3nMfMNVd/HTcpZInzSeOVXuxqyDJqngtBdzIU6ps9nDQTORg0YhToIgCIJwAumDuK3GUNSY64HG4QKtsVQMf9lKnSTECYhujyMOWqvePfMJAqKGADHDAejErv29QXU+cFjfVuPql5xvo2EL9jpotmCuipPnn8nkgNLP8DUKcRIEQRCEC+luFx+8/uFsK63kNDUoXUpglL4yUNdzKoAldDqxxUYUF2jJ+ns64KAZFzOk66tCe7PdxvEvAeiAoXOAlIm9c09z0wScEWhmHTRJ/pmx+OQCrbNRnMNJVZwEQRBEn6L2LHDwY0Cr8fRKxFYKch8gaRzbl4Y5rVVxymRA9DD9++wIc7ZWsZCkTA5E6pP6hRCnA73QWo0F2uVs68ycUHs5o5/CkHNd792TN/jVdIvCCHBviNNUXh3PQWvUt00ZAHM4ARJoBEEQrqXqJPDDHx1vruosPzwNfPckcPZHy+dpte5fC38IB0bpw4IQHTSNSmyZYMmJ4SFK47FNluBiLjxNDJdxMeHINAFeIMCb6Q66jIm/unPONb+1laYyoOo4ABmQMdP99+MofUWnShrmdMZBC9aHJlurDI+bq+AExBy0hmK2HQBzOAESaARBEK5l79vAr+8Cx7/wzP35w7P6lPlz9r0LvBgNXNjr3rUYCDR9PhkXaK3VAHTMXQuw4IY4UihQa5R/BkgEmiM5aEYOWkA4kDCa7fdGNSd3z1ImskrJ3sRUHpog0Bxw0MLT2La1yrAwwFwPNIDN4gRYLiIwIMKbgAsEWnNzMzZs2ID8/HxXrGdA8t1332HYsGHIzMzEhx9+6OnlEAThDDwU5CkHrbOJbevOmz8n/zs2M/HY5+5dCy8ICIzsGaqUttiQW3gUCQLNDgetzij/DHCuitPYQQPE6QS9EebkAm3obPffyxguSpv1P6/OZrGi1VzuoCUCIsScMunPwlKIkztofM7nACgQABwQaAsXLsTKlSsBAB0dHRg/fjwWLlyIkSNH4quvvnL5Avs7arUaixcvxvbt23H48GG8/PLLqK/v5dJtgiBcR1cr23Kh1Nvw+/JO+qbgAqZkn3vXYuCg6QVaUyn7HlnrgcbhzlvdWdvz6gQHLUM8xt2ezkb7xzSZWqu0UMDRYe620N0uisChc9x3H3MYt9rg7pl/mJgbZg8yGWuyC0hyymB+DifQ8z697SJ6CLsF2s6dOzF16lQAwPr166HT6dDY2Ii33noLy5cvd/kC+zv79+9HTk4OkpKSEBISgrlz52Lz5s2eXhZBEI7S7UGBplGJD7p6Mw5aZ7MYsqvJd28vL6lAC4wUnY/aM9ZbbHDC0wCFL6DuZOLOFniLDamD5h8K+IWyfXvzxni+lFSgpV4CKPyAlgr7KkztpWgH+9rDUoHYLPfdxxzGIU5nCgQ4fMaqgUCzwUHjUIjTNE1NTYiMZPkCmzZtwg033IDAwED85je/wdmzdljQenbu3Il58+YhMTERMpkMGzZssOl977zzDtLT0+Hv749x48Zh1y7DfjTLli2DTCYz+IiPt/KXmpvWbmmtFRUVSEoSf9GTk5NRXt4LSacEQbgHTwo06T1bq4Culp7nGDtrpfvdtx6pQAMMw5zWWmxw5ArWbBawLcyp7hIf/Dw8yhF6odn5fywXk8GSZ4hPgNjuosSNcznPbGLbobN7p/eZMeYcNEcKBDh2C7QQw88pxGmalJQU/PLLL2hra8OmTZswaxYb6dDQ0AB/f38r7+5JW1sbRo0aJYRNbWHt2rV44okn8Oc//xl5eXmYOnUq5syZg5KSEoPzcnJyUFlZKXwcP37c7DX37NkDlUrV43hBQQEuXrxo4h22rd3aWnUmrHGZJ/4REgThGnj4rLOx9+/dYXRPUy5arZHb405xYSzQhEKBAustNqQIlZxGhQIaFXB2i2ET2/rzgE7L3DLjQeKOVHKqOsWfZUic4WsRg9i2tdr269mDTifJP7vaPfewhrGDZm1+qi2E60OcUkeU/7vxMRHiNHbQBsAUAcABgfbEE0/g9ttvR3JyMhITEzFt2jQAzE3Kzc21ewFz5szB8uXLcf3119v8ntdffx33338/HnjgAWRlZWHFihVISUnBu+++a3CeUqlEfHy88BETY1p1a7VaPPLII7jtttug0Yg5DmfOnMH06dOxZs0ah9duba1JSUkGjllZWRkSEhxIvCQIwjvwZA6a8T1NCTQejuOuhDvz0HoINN5q44x9D3ruvEmb3ALA938A/nMjsOo3YqjWeMSTFEd6ofHwpsJPbLbLCdB/Lu0R5koqj7Lvk08Qa+3hCXo4aB4IcRrnoA2AOZyAAwJt0aJF+OWXX/Dxxx9j9+7dkOurbwYPHtwrOWjd3d04dOiQ4NxxZs2ahb17DUvGz549i8TERKSnp+OWW27B+fOmczLkcjk2btyIvLw83HXXXdBqtSgsLMSVV16J+fPnY+nSpW5b68SJE3HixAmUl5ejpaUFGzduxOzZpit1/vnPfyI7OxsTJkxwaD0EQbgZnc7DIc5Gw8/rTBQKcIGWq5/lWHGYuUTuQFrFCUgqMk/bXiRg8D5JiLP2LJD3KduvOAysnge01ogum7TFBseRaQJC/llcT8EXEMG2xs6lq+Du2ZDpgI/9ESqXwB201ipWpOG2ECdvs2FCoBm7agMkxKl05E3jx4/H+PHjAQAajQbHjx/HlClTEBER4dLFmaK2thYajQZxcYZWc1xcnEEoctKkSVizZg2GDh2KqqoqLF++HFOmTMHJkycRFdVTfScmJmL79u24/PLLcdttt+GXX37BjBkz8N5777l1rUqlEq+99hqmT58OrVaLpUuXmlwfADzyyCN45JFH0NzcjLCwMIfXRRCEm1C1A9CnLXiDQDPpoOlFTsZMoGAj0FYNVOQBaZNdv54eDtowcV2835UtrRpMhTh/+jtru5ByCdBQBFSdAFbNFSsEo0wJNL2osMdB40Iy2ISQ5ALNXeFsaf6ZpwiKYU15dRrWOsYVAi1ML9BaKlnOoNJPdNBMVXEqlIAyAFDrz6EQp2meeOIJfPTRRwCYOLviiiswduxYpKSk4Oeff3b1+sxinKel0+kMjs2ZMwc33HADcnNzcdVVV+H7778HAKxevdrsNVNTU7FmzRqsXbsWSqUSH330kUvywaytdf78+Thz5gzOnTuHhx56yOn7EQThIaTtG1TtgLq7d+/PRaFM/1+7sYOm04nHojNZJSLgnjw0na6nQAtJYLlhOq3oNNoj0NprmStXeQw4uQ6ADPjNa8C9PzB3rPYMULhN/56MntfhIU57mtW2SBw0YwQHzQ0hzpYq5gwCQOYsy+e6E4VS7P/WUumaEGdQNBNcgNgLzZKDBhgKN6riNM2XX36JUaNGAQC+/fZbFBUVoaCgQEiEdzfR0dFQKBQ9Everq6t7OFVSgoKCkJuba7HStKqqCg899BDmzZuH9vZ2PPnkkx5ZK0EQfRTjqsmu5t69PxdoMfp2DMYOWstFJoxkciAiHUjVu2buyEPrbmUzHAFRoMlkhpWVPkGAX0jP9xrjGyQ6Y7Vnge36dJrcG4H4EUDUEOC+H8SkfcCMg8ZDnPbkoFloB+JOgcZHdSWOsS0M7E74/evPi1+rMw6aTNYzzCkINBMOGiDJQxsYczgBBwRabW2t0K5i48aNuOmmmzB06FDcf//9FqskXYWvry/GjRuHLVu2GBzfsmULpkyZYvZ9XV1dyM/PN5uAX1tbixkzZiArKwvr1q3D9u3b8fnnn2PJkiW9vlaCIPooxg1Q3ZWbZA5+v8QxbNtWzfqecXj+WXgam7PIHbTSfa6fzcndM2UA4CsZ38PDnAB78NsapeAuWt4a4OxmQKYApj0jvh6eCty7iY1gihvRs8UGIIqKrmbD74slTE0R4PCiAVcLtLpCMb/OE81pjeHitPwQ2/oGiz3lHKWHQLNQJMDvCQyYOZyAAzlocXFxOHXqFBISErBp0ya88847AID29nYoFPZ/01pbW3HunFj2XVRUhCNHjiAyMhKpqalYuXIl1q9fj23btgnnLF68GHfeeSfGjx+PyZMn4/3330dJSQkefvhh4ZwlS5Zg3rx5SE1NRXV1NZYvX47m5mbcfffdPdag1Wpx9dVXIy0tTQhvZmVlYevWrZg+fTqSkpJMumnW1m7rWgmC6CfwsB2nt/PQ+P3CU1gYqL2WuR6Jo9lxnn/GxU78SOZYdDax1hdx2a5bi3F4kyMVaPa4MNFDgcLtonAZcwdzzqSEJgAP/cz2TQk/v2DWAb+ziblo/jaIDOM5nFJc6aC11bGw7dHPgPKD7JhMAWRd4/y1nYV/7eX6kGtoovM92YxbbQhtNqwJtIER3gQcEGj33nsvFi5ciISEBMhkMsycORMA8Ouvv2L48OF2L+DgwYOYPn268PnixYsBAHfffTdWrVqF2tpaFBYa5lHcfPPNqKurwwsvvIDKykqMGDECGzduRFpamnBOWVkZbr31VtTW1iImJgaXXHIJ9u3bZ3AORy6X46WXXsLUqVPh6+srHM/NzcXWrVvNJu1bW7utayUIop9g7KD1di80LtD8w5l4aa9ljWkFgab/v5Q3flUogeTxrFt9yS/WBVprNQtbhiVbX4txBScn2shBsxVpVabCD7jCTHW9NeEQmiwKNFs68wsOmgWBpu5kDpA5cWGN4t3AJ9cDmi72uUwBDLkSuORhIC7HsWu6Eu6gVR5hW2fCmxxzDpqpIgHp8QFSwQk4INCWLVuGESNGoLS0FDfddBP8/PwAAAqFAn/84x/tXsC0adNMNmuV3m/ZsmU9ji9atAiLFi0y+77PPvvMrnVwoWnM6NGjzb7H2to51tZKEEQ/wTgHrdcdtEa29Q8DIocApb8a5qFJe4RxUifrBdo+YML95q+t1QIfXsW+psfyrOcBmXXQJKFHuwSaRNhNeMA2kWiKsCSg+qTtlZxCOxATIU6/ECamdBoWXnZUoJ34iomzyCHsa8u9sWeTXU/Cf048T8yZAgGOvSFOnoM2QOZwAg622bjxxht7HDMVOiQIghhQ9HDQPBTi9A8Dogaz/TqJQOM5aAYCjVdyWikUaC4DGi+w/Qt7gKx5ls83J9DC0wClP3OdQuxwYuJyWD6bwgeYutj29xljzzQBjYq5kIBpB00mYy5aey0Lc4Y62GScf++vWgZkz3fsGu7EuEDCFQ4ab7XRqA9x8hmyPoGmz+chzgHkoNldJAAAO3bswLx585CRkYHMzEzMnz+/xyxMgiCIAUePHLTG3r0/LxIICAci9QKNz95UdwMNxWxfGi5MHs9coKYSseWBKWokPciKd1tfizmBJleI97fnQR8YCdy/GXhwu3N9sELtmCbARzjJlea71zs7TaCjAajOZ/tcLHsbxk6nK0OcLRXsd1Nw0MwINH6+9I+Lfo7dAu3TTz/FVVddhcDAQDz22GN49NFHERAQgBkzZuC///2vO9ZIEATRN/CWIgEe4gTEvLPGCywU5xNo6Ij4hQDx+jF9lly0WhcJNACYsQwYexeQaTq1xCwJo0xPCLCHMDscNF4gEBwHyM08Lp0tFCg9AEDHBLU3hTWl9HDQXBDiDI5lTqpOy34W1kKcUx4D7vgKGH+f8/fuI9gt0P72t7/hlVdewdq1a/HYY4/h8ccfx9q1a/GPf/wDL774ojvWSBAE0Tfo8qBA0+l6FgkALPzW2SQJbw7pmUhvSz+0WskczKoTYhGAOQSBZiJXLfMqYP7b5hPC3Yk9IU5LLTY41gRaQzHw/RLzzXFL9d9z/jPwRgKjALmP+LkrHDSZTMwjbCyRVHGaC3EGAhlXsakDAwS7Bdr58+cxb17P3IP58+ejqKjIJYsiCILok/CHDB9E3psCTdUOaFVs3z+MOWNBekem/rykQMCEA2VLHlqtUZPvC3ssr0eo4vSypG4uCprKmahtqwOO/A/49nGgyChVx1KLDY41gbbvPeDAB8A2MwYG/557a3gTYGJK6qK5wkEDxLBlfSFzdwHDnnkDHLsFWkpKikFPMs62bduQkpLikkURBEH0SbhA42G03hRowpgnhehM8Ty0ukLTBQIcLg6qTvR0ATk1egctic1hRrE1gWYhxOlJuNBQtQEfzQT+bwiw4WHg0Crgm98z0cZpkYQ4zWFtHid36s78wIoOpKi7xeavKV4s0ABRpCr9xa/ZWbhAq5G4s+YctAGI3VWcf/jDH/DYY4/hyJEjmDJlCmQyGXbv3o1Vq1bhzTffdMcaCYIg+gbd+jYboYms8WtvThLgAi0gXAxhRg1hIbT6IlGgmcrhColnwqWlkok0YzenvV6sZhx3D2ukai0PzVsFmm+g2MS37AA7FpfLvj8NRWz+ZdI4drzFBQ5aW634+oU9wOBp4muVR1k1a0Ck87l17oZ/D1zRpJbDx3fVFLCtXMmqdAkADgi03/3ud4iPj8drr72Gzz//HACQlZWFtWvX4tprr3X5AgmC8HI+WQA0XAAe3uWZnCJvgjtooR5w0LgY9A8Tj0krOaU5aKZIGM0EWuXRngKNFwiEJgNDZ7N9nodmKsdMq/XeECcAzHyBjYsaNBUYejXrav/lfawf2Yl1okBr5YPSLQg0a+Oe2qrF/fxvDQUaH1KfeonrRI+74M6jq8KbAGu5AogOmrk5nAMUh9psLFiwALt370ZdXR3q6uqwe/duEmcEMRDpaGDjd+oL3TNwu6/Bw4OeEGjSCk4OF2gVR0SxYa5NQcIo8VxjuECLGcqq76KHAdABF/aavlZXk5hT5I2DrcfcDixcA0x8UBw5NOIGtj2xTpxLKoQ4nXDQWmvE/fzvDGeelv7Ktt6cf8bh4Ui+deU1eTNgRxv99lMcEmgEQRAAgFpxFi0JNHhHDhp3dADRLavR99kKijUUcFK4QKs82vM17nDwAeSDLmNbc2FO7p75hvSdqruMqwC/MNaXiztbgoPmYBWnqpOJVYDlbrVeFOds6nTivxlvzz8DgNG3AVc8DUz9g+uuaSz2SKAZYJNAi4iIQGRkpE0fBEEMIKS9sUq9WKB1tYi5QO5EyEHTCzRNF3tI9wbSMU8c7qBxLOU58XmdNQViTyoOr+C0WaBZaLHhrSj9xOkIJ74CtBqxUa2jDlqb3j2T+wDD9UPP879l27pClgen8BO/995MYCQw/U/mQ+SOEBwHKMT51wM+RcIIm3LQVqxY4eZlEATRJ5H2xio7BGjUbAC3N3Hqa311HoAnTwD+oe67F3fQQuIBmZw14exsAnz83XdPjrRIgOMXwh6CQnjTwsM1JIGN0WmrAapOsgkDnFozDpq5PDRvLRCwxojrgSOfAqc2MKdIpwEgszxeSBBoJtxSnn8WFMNGOJ34kgm0mS+ILl3SuL7jMroauZy1PeHzYslBM8Cm/0lpziZBECaR9sZStQFVx4HEMZ5bj5TuNmDTM8Dh1eKxijxg8BXuuyfPQfMLAfxCmavV2Wg5ROYqTBUJAMxFs5Z/BrAk9YTRwLktQOURUaCpOlkRCADE6AeW8zy02tMsDy3rGsNr9VWBln6FWOF5bC07FhRj+Y8OLoi7mnr+gcLzz4Jj9E1W/VmlaNVJSf+zSS7/MvoU4akk0MxAOWgEQTgOD3H66UVBya+eW4uUi8eB96fpxZlMbNh68bj77qlRsZAmwAY7c6HUW3lopooEAHHkE2C6Sa0UU4UCdecA6Nh1pU7SoEvZ1lSYs68KNIUSyLmO7e//gG0tVXAChjl/xj9rwUGLZeG7ITPY5/nf9o0JAr1BmKR/KlVxGkACjSAIx1B3s/5aADDyJrb1hjy00gPAB1cy8RgcD9y1gVXrAe4VaNI5nB4RaI1sKxUMABAlyUOzNmjaVKEAF+HRwwxbQfAw54V+JNAAYMSNbNuiH81kTaAplMwtBXrmoQk5bPo/EHiO25H/im1Pkic4t96+Dm+1AZCDZgQJNIIgHKOhiOXo+AYD2dexYyX7DDuxe4ITXwGabuZM/G4v6zvFh4FfPOa++/L8M4UvoPT1PgdNpgAiBlm+Bk9Wr84H1Ho3UBBoQw3PTdMLtIsm5nL2xSIBTsokw15flqYIcHiY01ig8SIB7jwOnc2asTaVsM9jsvrm98iVSCs5aYqAASTQCIJwDOHBnckSneVK1s+oscSz6+Id74dfAwTpHZz4kWxbc9p9VZU8/4xXovGHtrkRQK7GnIOWOJoVLCSMYsLREmEpLOldqwKqT7FjvMVGjJFAC4nTizadmPDO8eYmtdaQy4GcBeLn1hw0wHwlp7GDFhjJmuNyBnr+GSD2oQNoDqcRJNAIgnAMqbPiGyiGx0o9nIdm7FoAbDxNQCRz/LjwcDXGg9K5k9Vb455MVXECzDV7eA9w+xfWr8ELBQAxzGncYkMKD3MW7TQ83pdDnACQe6O4b5ODZmYep/C7GCse42FOgPLPACMHjUKcUmyq4rz++uttvuC6descXgxBEH2IGomDBrBmm+WHWJhz5ELPrYv3OwuSiAOZDEgYCZz/meWhJY3t+b5vH2evP/SzY8OgeQ807qBxJ6u3QpwdZkKcABCXbft1EkYB539ihQJjNECdBYE2eDpw8GPg9Ebg6n+IOWp9XaAljGah4fpC62FhwPy4J8FBk/yxMPw3wPd/AKDrGxME3E1IAnPftWoKcRphk4MWFhYmfISGhmLbtm04ePCg8PqhQ4ewbds2hIWZ6VBNEET/Q5o8DojhGo87aFygGfWuEvLQTBQKdDYDhz8BGoqB0v2O3Zc7aH7BbNubOWhaLdDVrL9vuHPXkhYKNJWyYd4KX8Nkbk7GVeyh2ljCWphw+rpAk8mAhauB2X8XKy8tYS7EKa3i5ITEAzd8CMxfaZv46+/IFWLOHwk0A2xy0P79738L+08//TQWLlyI9957DwqFAgCg0WiwaNEihIa6sQEkQRDeg07XM/TFx9VUnWSixNxIIXei1Yo5aD0Emj4PzVShQPFucXYk7/llL8Y5aL0p0LqawTrxwvlGvLxQoOokUKUPB0dlmO4F5hsIZM5ijV1Pfc2cSY1aDOv2VYEGMEHPRb01TAk0jUr8PDjW8HxpCJVgYc7GCxTiNMLuHLSPP/4YS5YsEcQZACgUCixevBgff/yxSxdHEISX0nKRhfRkCiAynR0LidM7Ajqg7IBn1tXZyEIlQE9xIAi0E4YDqwEW0uM0OijQeJsNX+6ghevX1AsCjec+KQOc70ofkc762mm6gPxv2DFT4U0O7xt2agMT7p2NEMSiI6Hivogpgcbzz2QKlv9ImGfMnUBsDjDkSk+vxKuwW6Cp1Wrk5+f3OJ6fnw+t8X96BEH0T3h4M2KQoSDgLpqnGtby0JpfWE+hEpXBOrmr2sTO5ZxCqUBzsAq1h0DjDlqjY9ezB3MFAo7A8/UAcW6kJYGWOYsJw4Zi5k7yn4F/mPeN/XIXgkBrFI/x/LOgaFYZSphn1M3Aor2unfPZD7D7t+bee+/Ffffdh1dffRW7d+/G7t278eqrr+KBBx7Avffe6441EgThbZjrjcXz0IzbLvQWQtVcdM/XFEogLoftS8OcTWViIjzghIPmwRw0c2OeHIXnoXHRyUc8mcI3CMicyfZPbuj7+WeOYKoPmqkKToKwA7v/vHn11VcRHx+PN954A5WVlQCAhIQELF26FH/4wx9cvkCCILyQWqMKTg5vG1B+iOXgKHx6d12WBBrAcorKDzGBNkJfnc7ds4AI9oB11EHzZA6auSa1jsJbbXCMf87G5FzHwqGnNoizWAeUQDMR4jRVwUkQdmC3gyaXy7F06VKUl5ejsbERjY2NKC8vx9KlSw3y0giC6MdwgWbsrEQPYyJB1e7esUrmMFfByTFVycnzz0bdyrYdDayq016EEKdRH7TOJvdPVxAEWrhrrscLBTjWZnhmzmbh4/rzYk+0gS7QTFVwEoQdOBQYV6vV2Lp1K/73v/9Bpu97U1FRgdbWVivvJPoDnSoNVBrKNxzQmGteKpezUTmAZ9ptCALNnIOmD91xgabVAud3sP3h14jJ3I64aN1mJglo1UywuhNhioCLHLTIIWIuXViq9Q7vfsGs5QYAHFvLtgNVoHEx3qp3c8lBIxzEboF24cIF5Obm4tprr8UjjzyCmhr2S/jKK69gyZIlLl8g4V10qTWY+9YuzHlzF9Qk0jyPVgP8+Bdg1TVAV0vv3LOrBWguZ/umhm8LAs3BfmLOwEOcgWYEWlw2ABnQWgW0VAFVJ1hbDp8gNrSadzV3SKDxSQJ6geYTyBpwAu4Pc7qySABgQpu7jcYjnszB57HyfmwDacYkF2g6jfjvkBw0wknsFmiPP/44xo8fj4aGBgQEiD1LFixYgG3btrl0cYT3sfdcHc7XtOFcdStKGzo8vZyBjUYFrHsQ2Ps2ULwLOPuja6+v0wE/Pgtsec4wRFd3jm2DYkw/hKVzL3sbcz3QOL5Boqi8eFwMbw66jM2pjNA3Y3VEoPEcNF4kIJP13rgnV+egAUywAkDcCNvOH3Y1oJBUzg4kB80nQPzauZtpPIeTIOzE7iKB3bt3Y8+ePfD1NRy6m5aWhvLycpctjPBOfjx1Udg/X9OK9OggD65mAKPqBL68l43Y4ZQeAEbc4Lp7NJUCe99i+4mjxQHSlmYzAmJCed055vDJezE31VqIE2AtJOrOAhePAkW72LEh09lWcNAcqOQ0brMBMMHUXud+B83VVZwAcPkS1vV+9O22ne8XwsKcp79nnw8kgQYwF631IgtzhqeanglLEHZgt4Om1Wqh0Wh6HC8rK0NISIhLFkV4JxqtDltOVQmfn69p8+BqBjDdbcB/FzJxpvQHRt/Bjpe5OKQo7RW2+S9iCM9ciw1OeCpzEzRdjldEOoq1Kk5ADN2VHRTbgQzmAs0JB00IcRoJNKD3QpyuKhIA2NonP2Jf2DT7WnF/IAo0QCwUIAeNcBK7BdrMmTOxYsUK4XOZTIbW1lY899xzmDt3rivXRngZeSUNqG3tFj4/X0tFIb1OdzvwyfVA0Q6WN3X7F8AVT7HXKo8xZ81V1BeJ+81lwO432D4PXZoTaHKFGEbkYq63sFbFCYgh2DOb2JzJkASxGlUQaM44aBJXubemCbgjxOkIw65mczsB83mA/RWpQNOoxX5wlINGOIjdAu2NN97Ajh07kJ2djc7OTtx2220YNGgQysvL8fLLL7tjjYSXsPkkC2+G+LHIeCE5aL3PyXVA6T72IL7rayD9ciYqgmIBrQqoPOK6e3EHjbdY2PMWE23WQpyAmFjemwJNq5E8FC0JNL2DptMXuQyexvLFANcUCfhJIgm95qA1Gt7PU/iHsQHjo24Dksd7di29jVSgddSDjbuSDTwnkXAZdgu0xMREHDlyBEuWLMFvf/tbjBkzBv/4xz+Ql5eH2Fj6S6G/otPpsPkkC2/efglzGSjE6QG4q5W7EEjRJ3HLZGJCtytnYHKBNuEBIP0KFrLc9EegvpAdt9S8NNoDAq2dPxRhefZhcCwQHC9+zsObABCewradTfYl9ut0Zhy0Xhr35OoqTmeY+CCw4N3ezT30BqQCjYc3A6MGzrgrwuU41ActICAA9913H1auXIl33nkHDzzwgEFFJ9H/OF3VgpL6dvgq5bj30kEAgNrWLjR3qjy7sIFGcwXbhiYaHudizZWtLRqK2TZyMDDnFdYy4swmQNPNct/CUsy/VxBoZ82f42p4BWdApPWHIp81CTAHjeMbJLpvply0Ax8B708DmisNj6s6REfOEzlo7igSIOxDGPfUKLbYoPwzwgnsFmgKhQLTp09HfX29wfGqqiqaJNCP2XyCuWeXZ0YjLtQfMSGspJxctF6G9x8LTTI8njyRbcsOuKZrvU4nunWRg4HY4cDE34qvR2VaHgDN3bXebLVhT9UcD3PG5gAhcYavWQpz7nkTqMgDCo1aCnVL8jF9JE1de8NBU3cBan3LG1cWCRD2IZ3H2UoVnITz2C3QdDodurq6MH78eJw4caLHa0T/hLfXmJXNQkOD9e01ztdQoUCvIjhoCYbHE8cwh6ulkg3/dpbWakDVBsjkomCZ9rT4wLHWvJTnrXXUA211zq/HFmyp4OSMvJl1y7/0sZ6vmWu10XJRPNZi5KBJW2xIhSt/aLvTQRPGUskAv1D33YewjDTESQ4a4QLsFmgymQxfffUV5s2bhylTpuDrr782eI3of5TWt+NkRTPkMmBGFvsPZ3AMC+OQg9aL6HQSgWbkoPkGig1FXdFug+efhSWzBq4Ac4OueYPl1fCeaObwDWQjgoDey0PjQtAWgRYzDHjsMDDqlp6vmWu1IR1dZRziNB6UznGmirOuENj0DFCw0bIryt05v1DLribhXgSB1ijmoFEFJ+EEDjloCoUCb775Jl599VXcfPPNWL58Obln/Rje+2z8oEhEBbPQ5pAYvYPW31ttFGxkD0mN2tMrYSN0VHpBHJLQ8/UUfZiz1AWFAlygRQ42PJ41D1h6nm2twcOcvSbQXBRWMhfilOb3tVw0fM1UDzTAsRw0rRbY9x7w7qXAvneAz24FPpopNtU1RigQoPwzj2LgoNEcTsJ5nPpz66GHHsKmTZuwYsUK3Hnnna5aE+Fl8PYas3PEyrfBXKD1dwdty1/ZQ5KPBPIk3D0LiDA9vFqo5HSBg9agzz+LSHf8Gr1dyWltDqetcAetwSjEWbJP3G+pMHzNVAUnYP+op/rzwOprgE1Ps7yyhFGAMoDlFq6+BvhkAVBxxPA93tJiY6DD3VJpFSc5aIQT2C3Q0tLSDIoBpk2bhn379qGszAV5L4TXUd/WjQPFrCBkVraYTD04mjkFRbVt0Gr7sXvKc42qT3l2HYD5AgEOF2iuaFhrzkGzB0u90JrKgLfGAD/93fHrG9Nuw5gnW5DO4+SRAVUHUHlUPMc4xMkFmp/RNBV7HLRjXzDX7MIe1oR47qvAgz8Djx8BJjwIyH2Awu3Ax7MNpzwIFZzh1u9BuA/uoHU2Ug4a4RLsFmhFRUWIijJsvJeRkYG8vDycP3/ezLuIvsrW/CpodUB2QihSIkXXJjkiAD4KGbrUWpQ39tOh6d1t4oO3Ot+zawHMt9jgRAxi4T1XNKx1hUCz5KAd/YzdY89bQFeL4/eQYssUAVsIS2bb7hZxbE9FHvu+KvXthNqqDcPe1nLQuppZ6NIcWi3w3ROAqh0YNBVYtJf1E5PL2TzM37wKPHqAOWrqTuDkBvG93jJFYKDDBZqqXSzUoSpOwglcllHq7++PtLQ0V12O8BK257O/BGdmG7YiUCrkSIvieWj9NMzJwxRA3xBoMplhuw1nEFpsuCDE2XCBOVBSzv7ItuoOIP87x+8hxVU5aD4BQLD+951XbfICgYwZgEzBep61SX4/rOWg6bSGrTiM6WgQX79jHRPbxkSmA+PuYfunfxCPu2MOJ2E/fqGs6hkQhT05aIQT2CTQIiMjUVvL/jqNiIhAZGSk2Q+i/6DWaLGnkP3cpw3r+dDr9602pAKt5rRlB6Q3sBbiBFzTsLa9XsxrMiUUbCUoRi8adKwiUXp9qYA8/oXj95DS5qIQJ9CzkrNEL9BSJzNHCzAMc3brXUBjB83Hnw2OByyHObm49A8Xq2ZNMfRqti07IP5+8p+VN0wRGMjI5T1FMjlohBPYNIPijTfeQEgIy62QDkon+jdHyxrR0qlGeKAPRiaH93idtdqoMlko8OWhMlQ0duD3V2b03fYrUodE3QE0FjsX8nMWaw4a0LNhrSPfe+6ehST0FBz2IJMxF61sPwtzxuvbgJzbxhyl4Hig9SIrwGitds5tUHeLQsUVD8XwVLZunofGHbSUSWweanO5vlBgHDtuag4nxz+M/S51NgIwM33B1pyl0ETW864iDzizGRh7J4U4vYmACP0cTv2+wsez6yH6NDYJtLvvvtvkPtG/2XGGORKXZkRDIe/5oB9sptVGTUsXnv7qGDRaHWZmxyEroY82z2ytMvy8usA7BJqpFhucxDEsBMcb1oZbGMdkDldUcHIEgSYZ+XR2M9uOvhUo2gmUHwJOrAMuedjx+/Ah6TKFa0J9vNVGwwWg7hx76Cr9WQ4Y//5LW22Yy0EDJALNgoMmVP3ZIC6HzWUC7fQPTKDRmCfvQepiUgUn4SQ2hTibm5tt/iD6DzvPsLDLFZmmHxpDzLTa+OZoBTT6ys5z1ebDn3klDfh4d5H39tDj41o4NR7OQ7MlxOkbKDpVjrbbcEWBAEfohaYf+aTVAOe2sv3M2WzoO+B8mJNXcAZGuaZZq7SSk7tniWNZ+JE7mM2SVhvmctAA2yo57SlwGDaHbQu3A93tlIPmTfBCAYDyzwinsclBCw8Ptxqm0ul0kMlk0Gg0LlkY4Vka27txrKwRADB1qOmcHt5qo7KpE+3dagT6sl+n9XliyxVLfdKe/uoYzlS1IjsxFJcMjjJ7nsfgDppPIKvM8mShQFer+CC2FOIEWJiz8ihrWDviBvvvJQg0FzhoMcPYlldylh1gCdT+4awtSNQQYPMzQPlBlqcWNcSx+7iqQIAjbVbL+5/xRsCCg2ZDDhpg27gne9oyxI1gg+qbSoGiHRTi9CakAo3yzwgnsUmg/fSTFzTpJHqVPefqoNUBmbHBSAgLMHlORJAvIgJ90NCuwvmaNoxICsOZqhacKBed1EIzBQSdKo3grp2vafNOgcYf+mlTmOtTXeC5tXAx4BsC+FsJGadMBA58wEKHjuCKCk6O0GrjHCuyOKMPb2ZcBSiUTJAMnsbcoONfsnmfjuDKAgFAUiRwAdDp/+hMvYRtuUAz5aCZy0EDbAxx2iDQZDLmou1/Hzi9kRrVehMk0AgXYpNAu+KKK9y9DsLL4OHNy4da/k9mcEwwDl1owPlaJtDWHWZhuFB/JZo71WYFWmFNK3h/25L6dtct3JVwBy39CibQas+wEJ1cYfl97kAIb1pxzwAgLodta087VijgyhBneBprsKruAJrLxPYambPEc3IX6gXa58AVSx0rbLBnULothCUDkDHnlLt/vAAj1IEcNMDyNAF7BaYg0Dax/mwAVXF6AwYhThJohHM4nKzR3t6OgoICHDt2zOCD6PvodDrsPMseeFMzLT8wpK02NFodNuQxIfHwtCH646YnDZytEoVbqdcKNL2rkTyBNSjVdInuUm/DWzrYItAiBwOQMcemrcbq6QZ0tYrhNlcUCSiUYtiy8Ceg6gRbW8ZV4jlZ17AE/LpzjjfYdVWTWo7Sz7AYIyoTCNK7vCH6n4FBiNPZHDQ7O8+nXcbc1LZqsecWOWieR5oHSEUChJPYLdBqampwzTXXICQkBDk5ORgzZozBB9H3KaxpRWVTJ3yVckxKtxx6ZK02mBDbd74OF5s7EeqvxD1TBsFHIUOHSoPK5p5jh85Uid3jvdJB0+lEgRYSJ+ZSeWrkky0FAhyfADGHSlo9aQu8gjMg0nWODA9z/vJPtk2eIIodgIUFeeL7MQeLBVztoAHi9xAAUieJ+7wPWlez6JwJOWgOCjRekGLrQ13pC2ReZXiMigQ8DxUJEC7EboH2xBNPoKGhAfv27UNAQAA2bdqE1atXIzMzE99884071kj0Mry9xqT0SAT4Wg7nSVttfHWYFQdcMyoRgb5KDNJPGig0Ucl5RuKgeaVA625lYTmAPTRjs9h+jYfy0GzpgSZFqJ60c1C5K8Obwlp4Hpq+knPorJ7n8GrOE1+xMLK9cAfN2UHpUnglJ8D6n3H8Q0UhxsOcQg6aKYEWzrbmBJpO55jAHDZX3Jf7MGFOeBaDHDQSaIRz2C3Qtm/fjjfeeAMTJkyAXC5HWloa7rjjDrzyyit46aWX3LHGfsl3332HYcOGITMzEx9++KGnl2MAzz+zFt4ExFYbhdVt2HSCPaxuGJukf409rEzloZ2tFh20pg4VmtpVzi3a1XD3zCeIPXRjhrPPPVXJabdA04uiunP23UcoEHCDQONkzu55TsZV7OHWehE48JH992h3cYgTMHTQUi4xfE2o5NT/XGzJQTMn0KR/DNjjumRcxfq+8Xv01YbQ/QnKQSNciN0Cra2tDbGx7D+RyMhI1NSwh3lubi4OHz7s2tX1U9RqNRYvXozt27fj8OHDePnll1FfX+/pZQFg1ZW/FrGmn9YKBAAgNTIICjkLZbZ3a5AWFYixqew/qSGxevFmJNA6ujWCa+bvw34FSxu8zEVrNcoJis1mW48JNDtCnAAQlcG2DjtoLsg/48RIBFpIAhCf2/McpS9wySK2/8NTwK/v23cPV7fZAESBFhAhfj85vFCguRLQqFh+IuBYiFP6x4A9kxsCI1mFMUAFAt4COWiEC7FboA0bNgynT7NQxejRo/Gvf/0L5eXleO+995CQYKHDOSGwf/9+5OTkICkpCSEhIZg7dy42b97s6WUBAA4WN6BTpUVcqB+GxZloGWCEr1KOEeHdeFL5BRJRi+vHJAs983iftMJqw15ohTWt0OmAiEAfYcqA14U5eQWnIND0DlrdOfZAdgUaFaBR23au4KDZ+G9MCCvamYPmjhBnVKa4nznTvNNz+VPA5EfZ/g9PAXvftv0erm6zAbD2H/5hwOjbeza/lfZC65b8fpsUaOFsy9thGOPM2nnunlQYEJ4jPJUVkSSNZ3NYCcIJHMpBq6xk1UvPPfccNm3ahNTUVLz11lv4+9//7vIFeiM7d+7EvHnzkJiYCJlMhg0bNvQ455133kF6ejr8/f0xbtw47Nq1S3itoqICSUmiE5KcnIzy8vLeWLpVxOrNGJtnaD6vexePK9fjHz4fYMEY8esaEms6xMkLBDLjQpAWGQjACys5uSPDBVpYCnv4alWGg78dRd0FvDMZeP8K6zlXqk4xhGerg8Zz0BovsHvZSkMx27pSoPkFA2F6N8pUeJMjkwGzlgNTl7DPf/wLsPNV69dXdbAwIeD6IoE/lrA1GWMg0PT3lvuYHnRuzUGzt4JTypg7gZG3AFP/YP97Cdfj4w88lgfc5x1/cBN9G5v6oEm5/fbbhf0xY8aguLgYBQUFSE1NRXS0C/9z9GLa2towatQo3Hvvvbjhhp6d2teuXYsnnngC77zzDi699FL861//wpw5c3Dq1CmkpqaaHG3kLQPFTxYUYKysGFMzR9v2htM/YHQH67R+ueI40JkPPkCaFxBUt3ShuVOFUH82OJgXCAyNC0ZkIHugea2DxsMUMhnLQys/yCo5uaPmKFUngDq9u1VfBERnmD+Xt3NQ+tvulATHAX6hrNKw/rxY5GAJVSeb3wm4psWGlHkrgIrDhontppDJgBnPsjYXP/0N2P4iIJMDUxebfw93oBS+7Gt2Nab+bUrHPVkqEABYKBJgPwt1F/vapNjTpNYY/1Dg+n/Z/z7CfZBzRrgIp4fWBQYGYuzYsQNGnAHAnDlzsHz5clx//fUmX3/99ddx//3344EHHkBWVhZWrFiBlJQUvPvuuwCApKQkA8esrKzMYni4q6urV2aeNpz4Ef9pvgev+76LqWbmbxrQ3Q78sBQA0CbTP5x2vS68HOrvg9gQ9jCSjnw6q3fQhsaFIEXvoHmfQOOuRpx4jIsyV1RyVh4V9y9a6R8oLRCwVcjLZPbnoTVeAKBj/bVc6UQBQMYMFsK0dU7mFUuBq5ax/R0vi0n4puBuZ2B07yXK81YbLZWSAgEzAi0ggo0LA4DG0p6vuyM8SxBEn8dugabT6fDFF19g0aJFuPHGG3H99dcbfAx0uru7cejQIcyaZdhKYNasWdi7dy8AYOLEiThx4gTKy8vR0tKCjRs3YvZs86Gfl156CWFhYcJHSkqKW9ZeGpANFZQYJKtCZKeJB4kxu99gswpDkxH04PcAZEDBd0CV2CtMqOSUtNo4o6/gzIwNQaq3hjgFgSYRqpYKBezNS6s4Iu5XnbB8riDQbAxvcuzNQ5OOePIGR/fSJ4DIIYC6Ezizyfx57ayopVcFjtCs9qIY4jQn0GQyyeio4p6vOxPiJAii32K3QHv88cdx5513oqioCMHBwQbCISyMOlnX1tZCo9EgLi7O4HhcXBwuXmRtKJRKJV577TVMnz4dY8aMwVNPPYWoKPMNYZ955hk0NTUJH6WlNognBxg5JBk+6fqqMD6Sxxx1hcCeFWz/6peAxNFA9nz2+e43hNOMKznbu9UorWctBYbGBSM1igm0soYOaExMHPAYbSYcNFOtNrRaYP3vgJeSgYtWhJYUacf8i8ctn2vPmCcpPGxqs0BzQwWnM8hkQM4Ctn9yvfnz3FHBaY1QSQ5al97RtlSByXuqNZb0fM2ZECdBEP0Wu3PQPv30U6xbtw5z51rJJRngGOeU6XQ6g2Pz58/H/PnzbbqWn58f/Pz8rJ/oCjJmAkU7gbNbgEt+Z/ocnQ7Y+BSg6QaGzACy5rHjU/8AnPoaOPElMP0ZIHKw4KDxECcfkB4V5IuoYD9otTr4KuTo1mhR2dSB5IhAt3+JNmHqocnzuOrPi7lE218Ajv6XHT+3BYgfYf3a6i4Dl9GqsLO3BxpH6IVmq0DTFz+4skDAWXIWALteZb+PXS2mh5G7Y4qANYLjAMgArRpouMCOmctBA0QHjZ8rhUKcBEGYwG4HLSwsDIMHe9F/4F5GdHQ0FAqF4JZxqqure7hqXknmTLYt3s1yzEyR/y1QuI0lZc/9PzEcljCKCTydFti9AkDPZrW8QCAzjh2Xy2VIjmQd0L0mD0065kkadgpJYBV5Og1zpQ6tNnALUW1jblp1PqsG9dWLjZYK8SFtCnt7oHF4e4vas+xrsoROB5zbxvYTRtt3H3cSl8O+Dk0XGwxuClfP4bQFhY94Py6AzYU4AYmDZkqgUYiTIIie2C3Qli1bhueffx4dHR3uWE+fx9fXF+PGjcOWLVsMjm/ZsgVTpkzx0KrsIGY4EJrMHojFu3u+ru4GNv+J7V/6uDgIm3O5vkXCkf8CzRVCJWdxXRvUGq1BgQDH6/LQOpvExqPSh6ZMBsToXbRf3wW+e5Lt8y7zNTY2seXhzeRxYrWkpTCnow5a5GBWAdnVLApOc1TnszmcCj/DQeaexpYwp6ccKB7mrNVPa7Ak0Cw5aPbO4SQIYkBgt0C76aab0NDQgNjYWOTm5mLs2LEGHwOB1tZWHDlyBEeOHAEAFBUV4ciRIygpYfklixcvxocffoiPP/4Y+fn5ePLJJ1FSUoKHH37Yg6u2EZlMHMJ8bkvP1/O/AZpKgeB44DITrQ9SLwHSLmUO0d63kRgWAH8fOVQaHUobOnDahEBLifCySk4eMvML7TnfkFdy5n3KnLSRNwPXrmTHas6wnDRr8AKBhFFiV31LhQK8zYa9As3HXzI03UolZ8F3bDtkuuVQnSfgAu3cFqDTRAWztIqzN+GFAoKDZiEHjf8cjB00dRfQpe+PRiFOgiAk2J2Dds899+DQoUO44447EBcX5zX9u3qTgwcPYvr06cLnixczoXL33Xdj1apVuPnmm1FXV4cXXngBlZWVGDFiBDZu3Ii0tDRzl/QuMmYCh1axvB9j9utH8Iy/D/A1ky829Q/AhT3AwX9DPu2PGBwdjFOVzSisbsVZoQdaTwetpN5LXFmhB5qJkBmv5ASA1CnA/LcBuZI5T+oOVqVnLYeLO2gJo1mYM/8b8w6aRiUO5A6xU6ABLA+toZiJiPSp5s/L/5Zth19j/z3cTWwWED2MDVs//QMw6mbD190xh9MWeKsN/vtiSdjyEGd7HWvLwc/l4lLuQ9MACIIwwG6B9v3332Pz5s247LLL3LGePsG0adNMNpuVsmjRIixatKiXVuRiBl/BHhgNRaxak4cxK48Cpb8yQTLubvPvH3IlC+k0XgAq8jAkNgynKptxrKwR5Y1iBSfH63qhmeqBxknVhzMjhwC3/EdsOho9FKg6zkKFlgSaRgVUnWT7iaNFh85coUBrFQAd+547IkCiMllFrqVKzoYLrBebTC6ODvImeJhzxz9YmNNYoHkiBw3o6WhaCnH6h7GRT52N7N9FXA47LhSjxHhHaxOCILwGu0OcKSkpCA11Q7duwnvwCxGFiNRF2/8B22ZfK7oHppDJgISRbP/iCQzR56FtOsmcoJgQP4QHiiNxnM5By/sUeDEWOL/DsfcbY6oHGidhFPDwHuC3O8QO8YBY4WltmHp1Pqt+9Qtj+Wc8xFl72vRIJp5/FpJoe5NXKdGSQgFzFHzPtqlTvDfMlnMd2xZuAzoaxeM6naSK03yrGrcQYtRc2pJAA0QXTZqHJowU62VxSRCE12P3//ivvfYali5diuLiYjcsh/AaeDUnz0NrrweOf8n2Jzxo/f1xYm4Vr+SUjniSkqKv4qxv60ZLpwODyI9/wZL68z61/72mMNUDTUr8iJ7tHmydMiCEN0cyIRuaxEJbWrXp9zraA40jNKu1kIPG88+yvDC8yYnNYgUamm4W5gSYODv6P9bIFvCAg2Ys0CzkoAGSZrWSXmie6OFGEESfwG6Bdscdd+Cnn37CkCFDEBISgsjISIMPop+QqZ+EULybDaM+8h+WYxWXK7prluD9wC6KAk24dKyhuAnx90FkEHPUSu3NQ9PpxPyt4l3W20nYgvEcTlvg1Z3WWm3wAoHE0WwrkwFx/HtlIg/N0QpOjjA0vYTN2jSmrRYo+YXtD/+NY/foLaTVnI2lwH9uBDboe/UNvdq6QHI1xg6ateIKU602qEktQRBmsDsHbcWKFW5YBuF18HYbzWWsce2BD9nxiQ/YlivDRUdNAdIjfCCTidpJWiDASYkMRH1bN0rq25GdaEcIvblCHPXTUsly5iwNHrcF3vbAnr5U3EGrPQNoNYBcYfo8aYEAJ34kE5em8tCcFWhBMSz/qbOJNaLluU+c0xtZ37r4kWKlobeScx3w899ZmPOdS9iIJYUfMO1pYMpjvb8ee0OcplptUIiTIAgz2CXQVCoVfv75Zzz77LPUrLa/w9ttHFoFbHmOVQL6hQG5N9n2/vBUdn5XEwKaCpEYFmCyQICTGhmIo6WN9uehGbtOxbucF2iONA4NHwQoA5jLWF9keg0alSjCEseIx+MtOWgONqnlyGSsUKD8IMtDMxZoPP+MT4PwZmKGAbE5QPVJJs5SLmFVtDFDPbOegAhA6S+GWG0VaI0mBBqFOAmCMMKuEKePjw/Wr7cwE4/oX2To89B4A9Yxd9geRpLJRDFQdQJDYsWHV6YJBy3V0WkCgqjRu3rFu+x7vylMTRGwhlwuCgVzDWtrTrNcOb9QsUEtIOmFdrxniNZZBw0wPzS9qwUo/Inte2N7DVPMeJaF2ee+Ctz7g+fEGcB+x6XFMtb+bUiLBPjPmUKcBEGYwe4ctAULFmDDhg1uWArhdfB2G5wJ99v3fokzxCs540L9EBbg0+NUoZKzwV6BdhQAUJ88g31eZDoPrVutxZ5ztehUaSxfTzrmyd6HJu+RZi4PjYc340caVmRGD2Pf584m1gRYiiDQHHTQANHNM57JeW4rE4yRg8UqVG9n2Bzgd7uBiQ86VtXqaqS96UzNCZXCQ8jdLUBHA9unECdBEGawOwctIyMDL774Ivbu3Ytx48YhKMjwr8bHHvNALgjhHni7jeJdbPyP8Vgna/A8tKqTGDacPbyyEkznlzncC03voC0+PxYf+u+Csq2aOUVGzsqn+y7ghe9O4fEZmXhypgXXpaOBTUEA7J+NGKPPQ6s+Zfp14wIBjtKXvbfqOPt6+IP89CYm2GQKIDIdDmOukjNfX705/BrqweUo0kpOaw6aTwCrDG6tYikDgZEU4iQIwix2C7QPP/wQ4eHhOHToEA4dOmTwmkwmI4HW35i6GFC1AzP+av97BYF2AvNvSUR1Sxdm55jun8YdtLL6Dmi1OsjlNgiGzib2oANwRDsEhf45GNZ+GCje2UOg7S+qBwCc0w9tNwt/YPqHiU1obYW7UOZabVQyt8/kMPL4XL1AO8GqKbtagO/1o7QmL3KuP5kwNP2c6C6WHWANbIG+kX/mrUgLBazloAEsD621ilXVJowSC1woxEkQhBF2C7SioiJ3rIPwVoZcyT4cITaLdadvq0FgVx0em5Fp9tSEsAAo5TJ0a7SoaulEQliA2XMF9An3FxGNRoRgjzoLw3CYhTknPGBw6qlKNsOxptlEM1gpvMWGuR5oluAOWu1ZVhCgkIRyNWoxX87YQQNYOPgoWEd/ANj2IisQiBgETPuT/WuREpnOXLjuFmDnq6xNRbV+mkF4KpA03rnrD2SkAs3HzOgzKRFpQNl+VijQXscqaCEDAnu5yS5BEF6PU0kcOp3O6sgjYgDjG8hGIgHMHbKAQi5DcoS+UKDOxjCnXvAc17Dk6x9a9fcq3m2Qh9bcqRJCpzWt1gSaE0nbYSmATxALkdafN3yt9gyr8PQNFr8nUqRD00v3izNPr3nD/MxTW1H6iQnqPy1n4kzpD4y6Dbhzg3fkcvVVeIjTN9i276O01YYw5D0SUNj9tzJBEP0ch/5nXrNmDXJzcxEQEICAgACMHDkSn3zyiavXRvQHJA1rrWF3HppeoJ3SsYfeEW0GtAp/NjxbEmbMr2gW9mtabBRo9uafAfpKzmFs33jkk7kCAQ4PBzcU65uv6piActS9NGbwdLaNzQbmvAL8oQBY8K79eYWEIbx4w5bwJiDmFzZeoApOgiAsYvefba+//jqeffZZPProo7j00kuh0+mwZ88ePPzww6itrcWTTz7pjnUSfZW4ESykVmVdoNk9k1NfwXlKywSaCkpUhY9GQt0+FubU54SdlAi01i412rvVCPRVsmrLjgYgbbJ4TUd6oEmJzQYqDvfMQ7uwh21NhTcB5qLwxsB154DAaGD23xxbgymu/gfLJwxNooIAV5I0js2mTZlk2/kRJhw0quAkCMIEdgu0t99+G++++y7uuusu4di1116LnJwcLFu2jAQaYQgP3dngoKXa46Cpu4V2Fid1g4TDx3xGIgH7WOXppIfY6xKBBgC1Ld1IjVQAa64FWi8C9/0IpOofsM44aIA4UUDqoNWeA45+xvaHzTH/3vhcJtAAJqikw9idRekLhCW77noEQ+EDLFxj+/nSeZzCSDESaARB9MTuEGdlZSWmTJnS4/iUKVNQWVnpkkUR/Qgeuqs9Y3oWpAQu0Hafq8WhC/WWr1t7GtCq0C4PQpkuGhMHMTGzrVMfYizeDWi1AMQCAU51SydrX9F6kR3Y8lfXNQ6NMVHJueWvbBh65mwg/XLz702ZwLYZM4HcGx27P+HdhCWzwhlNF1ClL9SgECdBECawW6BlZGTg888/73F87dq1yMw0X6VHDFBCE9lIHJ3GfPsJPVOHxmBQVCBqW7ux8F/7sGLrGag1WtMnV7JqxzOydAAyzBvFkrW/r42DzicI6KgHqk+hS63B2aoWAEBCmD8AfR5alaRXWek+NpMScK6KExAdtLpzzOUr2gmc/p5VUc560fJ7J/0OuP4D4KZVFIbsryh8WCgbYK1OAApxEgRhErtDnM8//zxuvvlm7Ny5E5deeilkMhl2796Nbdu2mRRuxABHJmMuWvEulodmLgcLQLCfEt/+/jL89euTWJ9XjhVbz2L32Vq8cfNooYBAQF8gkNedAgCYPjwWQT8UoK0baI8fj6DSHUDxLpzVpECt1SEswAcjk8NQ2dTJKjnVevdC7sOqLrcuYw6Xs3lBoUlslFNXM3MNN/+ZHR9/n1hAYA7fQGDkQsfuS/QdItKAphIm4gEKcRIEYRK7HbQbbrgBv/76K6Kjo7FhwwasW7cO0dHR2L9/PxYsWOCONRJ9HTvy0EL8ffDGzaOx4ubRCPZT4uCFBsx9axeKa9sMT9QLtBOaNAT6KpAYFiBMKSgOGcfOKd6NU/r8s5zEUMSGmHDQpjzKelDVngHy1khy0Bx00GQyUYhte571NfMLA6b90bHrEf0PnofGoRAnQRAmcKj5zrhx4/Dpp5+6ei1Ef0UyUcBWrhuThHFpEXhwzUEUXGzB10cq8PhV+hC6TmfQYmNwTBDkchlyEkNx8EID9uuykQMAxbuRH9AIAMhOCBVmgNa0dInjmFIuAYLjgU1PA1ufZ6FYwDlXIzbLsFP/5UucmwRA9C94qw0OhTgJgjABdagk3I9kaLrBIHNVp+hYmSAlMhC3X8Lchv3FdeILjReAriZoZD44p0vCkBjWgyo7kTlo25sTWVf3zkY0ljBRmJMUipgQNrqpvrlVnEsZl83CjxGDgM5Gdiwg0nAKgL3wQgGAuSWTfuv4tYj+RwQ5aARBWMdmgSaXy6FQKCx+KJXUDZswQcxwQK5kAqi5nB07vQl4awzwxgigZJ/Zt05KZ9WZhy40oFutLxjQu2eVfoOgglIQaDmJYQCA45Vt0CWOAQAE1+QBALITwgSB5tN4nlVV+oWy7v9KX8NZo4622ODwQgEAmPm8/TM9if5NjxAnOWgEQfTEZkW1fv16s6/t3bsXb7/9No19Ikyj9AOih7KwYtEu4PxPwLG14uvfLwF+uwOQK3q8NSMmGBGBPmhoV+FERRPGpkYIFZynMQgABIGWGRcMpVyGxnYVWmPGIuTCHuRoT8NPOR1DYoLQpWbhy8hWfXJ2bJZYLZm9AEh8G6jIc16gJU9kDWujM4Hs65y7FtH/kDpofqGAj7/n1kIQhNdis0C79tprexwrKCjAM888g2+//Ra33347XnzRShsBYuASl8ME2oaH2ecyOTDxt8DR/7E5nQc/BiY+2ONtcrkMEwZF4sdTVdhfVM8Emt5B29/J2hUMiQ0CAPgpFciIDUbBxRYU+mVjNICx8rMYHhsCpUIuOGiJ3ecBBZiIEm8EzH0VWHsnkDXfua/VLxhY9Itz1yD6L8HxgMKP9UIj94wgCDM4lINWUVGBBx98ECNHjoRarcaRI0ewevVqpKamWn8zMTDhhQIAy9G6fysw5x/AlX9hx7YvB9rqTL51oj7Mub9I37xWL9AOd6VAJgMGRQUJ5/I8tP0qNmNyqLwcY+OYSxYVxARaJkr0a8oxvFHyeOAP+SaFIkG4DLkcCGftYUigEQRhDrsEWlNTE55++mlkZGTg5MmT2LZtG7799luMGDHC+puJgc2I64HUycAVf2ThzGR9K4zx9wFxuSw/bfsLJt86KT0KAHCguB6a1jphHFK+LhUpEYHw9xFDozwP7WCtAtVK1rz20gAmyHyVckQG+WK4vJSdLHXQCKI34XloVMFJEIQZbBZor7zyCgYPHozvvvsO//vf/7B3715MnTrVnWsj+hPhqcB9m4DpzxgmzcsVwNz/Y/uHVrMcMCOyEkIQ7KdES6caFUc2AwCagtLRikAMiQkyODdb3wvtZEUzDmlYW45stTjBIC1Ig2RZLfskNgsE4RF4qw1y0AiCMIPNOWh//OMfERAQgIyMDKxevRqrV682ed66detctjhigJA2GchdCBz/HNj4FBteLhf/dlAq5BiXFoEdZ2rQcWoTACA/aBJQJxYIcHiIs7yxA78o0jHHZyfimo8Jr4/2qwAAdPjHIsCVw8gJwh5GLgRK9wM513t6JQRBeCk2C7S77roLMpoPSLiLmS+weZhlB1jhwJjbDV6emB6JnWeqEFe1EwCwA6yNxmAjgRYW4IPkiACUNXTgsJY5aIqKQ2xwulyOLAULj9YGDkGKu78mgjBH2hRg0V5Pr4IgCC/GZoG2atUqNy6DGPCEJgBXLAW2/BXY8Q9g1K0GLtqk9EjkyIoRpmmAzjcYm1vSAah7hDgBNtaprKEDBbpUdMv84NvZBNSdBWKGYbD2AgCgzCedBBpBEAThtdAkAcJ7mPAg4BsCNJYAJYbuQm5yGGYqjwIAWhIvRVGjGgAwJDa4x2V4oYAaStSG6gsBSvcDABK7iwAAhfK0Hu8jCIIgCG+BBBrhPfgGAjnXsf0j/zN4yU+pwFx/1l7jJ81o6HQsnBkV5NvjMrxQAAA0iRPYTtkBQKdDdBtrUntSnez69XsRao3W00sgCIIgnIAEGuFdjL6NbU9tALrbxONttchQnQYAvFWaDgAYEhNkMi8yJ0kUaGFDp7CdsgNAy0X4qpqg1slxpDPOLcv3Bkrr2zHmxS1Y9s1JTy+FIAiCcBASaIR3kTqZDS7vbgXyvxOPn9sGGXQ4pU1DYScTYMYVnJyEsAD85TdZeG5eNkIz9AKtOh8oZTM/i3XxqGjtv2PJ9p2vQ0unGt8fr/T0UgiCIAgHIYFGeBcyGSsQAICj/xWPn2X9z37WjREOmco/4zwwdTDuvTQdCInT95zSAYc/AQAU6FLQ1KESZnP2Ny7UtQMAalq6UNva5eHVEARBEI5AAo3wPkbdwrbndwBNZYBGDZzbBgAojbpUOM2cg9aD5IlsW7gdAHAOrElobWu3wWkd3Rq8vKkA+ZXNTize8xTXiaHh0xdbPLgSgiAIwlFIoBHeR8QgIO0yADrg6GdA+UE2Cso/HGFDJwunmWqxYZJkfaEAWFjzot9gAMxhkvLf/SV49+dC/O37fOfW72FK6tuF/b4uNgmCIAYqJNAI72Q0D3P+DzjDwpvIuAoTB8cCAHwUMqREBtp2rZQJBp82hLAGtsYC7dAFNoz9aGkjtNq+maOm0+lQVCs6aAXkoBEEQfRJSKAR3kn2tYBPIFB3Djj4ETuWOQtThkTj0owo3DV5EHwUNv76xuUCSn+27xMEbRjrgVbd0mlwWl5JIwCgpUuN8xKR05dobFehpVMtfF5wkRw0giCIvggJNMI78QsBsuax/c4mADIg4yr4+yjwnwcuwbPXZNt+LaUvkDCa7ccOR3RoAABDB62yqQOVTaJgO1bW6Nz6PQTPP/PVi9czVa3UE40gCKIPQgKN8F54NScAJI8HgqIcv1bqJWwbPxIxIX4ADAXa4QuNBqcfLTX8vK/AKzhHp4YjyFeBbrXWIORJuJ7yxg40tas8vQyCIPoZJNAI7yX9ciA0ie1nznLuWlMXA9OeAa542rRAK2kAAEQHs8kER8uanLufh+AO2uDoIAyLDwEA5FMemtsoa2jHjNd+xgNrDtj1vkMXGvDaj6epDQpBEGYhgUZ4L3IFMOcVYOgcYNy9zl3LPwyY9kcgNAExwXqBJnk45ukF2u2TWH7aqcpmdKv7XmiQO2hpUUEYrh95VUCVnG7j1/P16FRpcehCAzpV1vvqFVxsxgOrD+CGd/fi7e3n8Orm072wSoIg+iJKTy+AICySdQ37cCHGDlqXWoMT5UzEXDcmCav2FqOpQ4XTF1uQmxzm0nu7G+6gDYoKRLCfAgBVcrqT4+XMadXqgPM1bchODDV5Xml9O97Ycgbrj5RDJykQ/vl0DXQ6ncmRZQRBDGzIQSMGHLF6gVbd0gWdToeTFc3o1mgRGeSLQVGBGKkXZUdtLBTYeLwSD605iOrmTusnuxly0HoXLtAA4FxNq8lz2rvVuOm9X7Auj4mz3+QmYONjU+HvI8fF5k6criIBTRBET8hBIwYc3EHrVmvR3KnG4QssvDkmJRwymQyjksOx62ytvpIzzeK1imvbsPjzI+hUaRHsp8TrN4927+It0NShQn0bm46QFhUIjd6qqWjqRFO7CmGBPh5bW39ErdHiZIVEoFWbFmj5lc242NyJ8EAfrLlvIkYmhwMALhkchZ9P12DH6RoMjzftvBEEMXAhB40YcPj7KBDiz/42qWnpQp6+YnNsWgQAiA5aqeVCAa1Wh6VfHkOniuWqrT9SjhPlnisuKNG7ZzEhfgjyUyLU3wdJ4aylCPVDcz2FNW3Czx4AzlWbdsJOVbLjo1PCBXEGANOGxgAAdpypcd8iCYLos5BAIwYk0jy0PO6gpYYDYA9SADhb3YL2brWptwMAVv9SjP3F9QjyVWBqZjR0OuClH/Kh03lmCgHPP0uTTFjISmCVnJSH5np4rzzec86cg8ZDzMYu2RXD2FSMA8X1aOsy/3tGEMTAhAQaMSDhlZwnyptQ0dQJuQwYpXc3YkP9ER/qD60OQvGAMcW1bXh5UwEA4Jm5Wfj7glz4KuTYc64OP3vIEbnABVqUOKOUi4L+4qB1qjTYW1jrFaO4eP7ZjCwmtIpq20w2BebzULlY5gyKCkRqZCBUGh1+Kaxz82oJguhrkEAjBiTcQdt88iIAYFh8KIL8xJRMMczZ2OO9Wq0OS79ioc0pQ6Jw28RUpEQG4u4pLF/tHxsLoHGTgOjo1uClH/Jx2oQjVqwPcQ6KEh204XpRkF/ZPxy05789ids++BVfHy339FIEgTY7Jx4BPgqoNDpckAyqB9jvCv9ZZSUYOmgymQxXUJiTIAgzkEAjBiSxIWw25yF9/7Ox+vAmZ5Q+zGmqknPNL8XYX1SPQF8FXr5hJORy1iLh0emZCAvwwemqFnx1qMwt6/7qcBn+teM8/rz+eI/XBActuqeDdvpii1e4Ts7Q1qXGhrwKAMDxMs86gmqNFqcq2BpGJodhSCz7nhuHOUsb2tHWrYGvQo7Bkp8Lhwu0n89Ueyw0ThCEd0ICjRiQcAeNPxPHpkYYvM7DnceMJgoU1bbh5U2suegzc4YjRZLvFRbog99fmQEAeG3LaYv5a50qDe5bdQBPfJZn14OZj206XNKAOqMu9BdMOGiDogLhp5SjQ6VBiZG709f48dRFdOibwZY3evZrOVvdii61FiF+SgyKCkJmLHMqjQUady4z44KhVPT873bykCj4KuQore+gkVwEQRhAAo0YkHCBxuEVnBzeoLakvl1oXdGl1uDR/x5Gh0qDyYOjhKkDUu6cnIbkiABUNXfho11FZu//1raz2F5QjQ1HKtBoxxzHUr3I0uqAn06LYbH2bjWq9Y130yJFp0apkGNoHC8U6Nt5aOv17hkAlDV0eHAlwHG9cM9JCoVcLkNGbDCAngKNf8+Nw5ucID8lJqSz3z0KcxIEIYUEGjEgkQq0iEAfA9cJAMICfISQFK/We2ljAU5WNCMyyBdv3DxaCG1K8VMq8NTsYQCAt386J4yQknK8rAn/2nle+NwesSE9d1t+lbDP3bOIQJ8e/c6Gx/f9PLTq5k7sPisKmPJGDws0ff4Zb5vBBdpZo1Yb+UIFp2GBgBTKQyMIwhQk0IgBCa/iBIAxqREmR+1I+6FtOnERq/YWAwBeWzgK8WH+Zq89b2QirsqKQ7dai4c+OYTKJlFMdKu1eOrLowZFBPaE60obxHN3nqlBl5qF/ExVcHKEiQJ92EH75mgFtDpR6DS2q9DqwdYUx/QCbUQS+x3hAq2wus0g14+3N8k246ABwBVDWRXovvN1Ns3zJAhiYEACjRiQSB004wIBDndHthVUYemXRwEAv718MKbr+1eZQy6XYcUtozEsLgQ1LV14aM0hdHSzB+97OwpRcLEFkUG+mDIkCoDtDlpTuwotnUyURAX5oq1bg33n6wGYruDkZMW7txfaml+K8fqWM25Ncl+fx6o2b78kDWEBzCEs91CYU6XRCs7YSL1AS4sMhI9Chg6VRnD3WrvUgrM53IJAGxoXjPhQf3SqtPi1qN7NqycIoq9AAo0YkEQG+UKhD1EaFwhweCXnsbImNHeqMSY1HEv04UtrBPsp8eHd4xEZ5Ivj5U146sujKLjYjLe3nwUALJufg1z9w93WcB13z6KDfTErJx4AsPUUC3Pa4qBdqGs3aIiq0epQ29qF/Mpm7DxTg68OleHzA6WCK2cLeSUN+OvXJ/HWtrM4UNwznOsKzlS14GRFM3wUMlyTm4DkCDYdoazBdufxaGkj9pyrddl6utVahPgrkaYXxEqFHOn6kDifycnba8SF+iEyyNfs9WQyGaYN04c5T1OYkyAIBs3i9BIWLFiAn3/+GTNmzMCXX37p6eX0exRyGa4dnYjCmrYeBQKcnMRQKOUyqLU6hPor8dYtY+BjohLPHCmRgXj39rG4/cNf8d2xSuw6WwuVRoersuIwb2QCGttZ8YGtDhovEEiOCMTM7Fj8b38JtuVX4YVrc1Bcy4ek93TQIoN8ERfqh6rmLlzz9m50qTRo6VSjxUyIsLqlE49emWl1PTqdDi/9UCB8vvF4JSamR9r0tdgDd8+mDYtFRJAvkiMCcLKi2WZhq9ZocdfH+9HWpcaeP16JuFDz4Wlb4OO8cpPCDELjGbHBOFPVisLqVkwfFivJP7M+Z/OKoTH47EApdpypBpDt1PoIgugfkIPmJTz22GNYs2aNp5cxoHh94Wh8/cil8PdRmHzd30eBCYMiIZMBr9w40qClhq1MGhyFF68bAYANMw/xV+JvC0ZAJpMJTpCtoTou5JIjAjBlSDT8feSoaOrEqcpmiw4aAIwfxIRTUW0bKpo6DcRZVJAvhseHYEQSExJfHCqzKVy5vaAa+yUhuR9OVLq815pWq8PXeoG2YEwSACApnP0cbBW252pa0dShglrSNNYZeOsV7oByMmL0hQJVzEGzVsEpZUpGNBRyGQpr2qjdBkEQAMhB8xqmT5+On3/+2dPLIIx4785xqG3twhD9w9cRbp2YiqLaNnyw6zxevHaE4OBwoWFviDMlMhD+PgpclhGDrflV+P5YJSqaOgGYzkEDgL8vyMWC0UnCoHj24YPwQB/BFWzvVmPC8q24UNeOgxcaMGGQeTdMrdHiH3r37L5L0/HFwVJUNXfhcEmDIAZdwf7ielQ0dSLEX4krh7PcP3uFrXRcV2FNKy7XV006Cq/g5K1YOBn6diY8xMmrZo1HPJkiLMAHl2VEY8eZGmzIK8eTM4c6tUaCIPo+XuGgtbS04IknnkBaWhoCAgIwZcoUHDhwwOJ7li1bBplMZvARHx/v8rXt3LkT8+bNQ2JiImQyGTZs2NDjnHfeeQfp6enw9/fHuHHjsGvXLpevg/AMYQE+Tokzzp/mZuHU81fjOr0LBABJeqHR1KFCS6f1Xmg8xJkSwUTYzGwmWP63vwQAEOKnNJvrFBbgg6uy43BZZjRGpYRjcEwwYkL8DEK2gb5KzMlNAACrkxC+OlyGs9WtCA/0weNXZWJmdhwA4PvjlVa/DntYf5i5Z7/JTRCcziQ7c9B4SBJgAs0ZutVaFOiF18ikcIPXRAetxeKIJ3NcP5b9bmw4Uk5TBQiC8A6B9sADD2DLli345JNPcPz4ccyaNQtXXXUVysstz9vLyclBZWWl8HH8eM/xN5w9e/ZAper5ECwoKMDFixfNvq+trQ2jRo3CypUrTb6+du1aPPHEE/jzn/+MvLw8TJ06FXPmzEFJSYlwzrhx4zBixIgeHxUVFSavSfRPAnwNQ6nBfkqE63uW2eKileodo5RIJlCm6x2lBn2j27ToQJPtQuzhhrHJAIDvj1WabfnQ0a3B61vOAAAenZ6BsAAfzNULux+OX3RJmFOr1eHn09XYqBd8UmErFgnY5qCdrJAItGrnwodnqlrQrdEiLMBH+DlwBscEQS4DmjvVyCttRGuXGr6S4gFrzMyOQ6CvAhfq2nG4pNGpdRIE0ffxuEDr6OjAV199hVdeeQWXX345MjIysGzZMqSnp+Pdd9+1+F6lUon4+HjhIybGdOhCq9XikUcewW233QaNRnzonDlzBtOnT7eY+zVnzhwsX74c119/vcnXX3/9ddx///144IEHkJWVhRUrViAlJcVg7YcOHcKJEyd6fCQmJlr8+oj+T1K4beE6nU4nOEbcQYsN8cdofaUpYD7/zB4mpUciKTwALV1qYZC8MR/vKUJVcxeSIwJw52Q2TeGyzGgE+ylxsbkTeaWOV3M2tHXj/Z2FmP7az7jn3wfQ0qXG4JggTJSETZP1oeG6tm6hfYk5tFodTlYYhjid4biZAgGA5SzyPMVvj7I/vjLjgm0uLAn0VeJqfXXuhjzPD4MnCMKzeFygqdVqaDQa+PsbVlYFBARg9+7dFt979uxZJCYmIj09HbfccgvOnz9v8jy5XI6NGzciLy8Pd911F7RaLQoLC3HllVdi/vz5WLp0qUNr7+7uxqFDhzBr1iyD47NmzcLevXsduqYl/vnPfyI7OxsTJkxw+bUJzyAINCsOWk1rFzpVWshkQGK46NxclSX2ZDOXf2YPcrkMN+hDbV8d7ikS6lq78O7PhQCAp2YPg5+SuYL+PgphLd8fM+9IW2J9XhkmvbQNf99YgAt17QjxV+LeSwfhPw9MMpjaEBqgRIgfS5+11uS3qK4N7fph5QBQ3dKFZhvCyebgBQIjjAoEODzMyUO9tlRwSlmg/95/e6wC3Wqto8u0yp5ztbjn3/uFsDlBEN6HxwVaSEgIJk+ejBdffBEVFRXQaDT49NNP8euvv6Ky0nw+y6RJk7BmzRps3rwZH3zwAS5evIgpU6agrq7O5PmJiYnYvn079uzZg9tuuw1XXnklZsyYgffee8/htdfW1kKj0SAuLs7geFxcnMWwqSlmz56Nm266CRs3bkRycrLJHLxHHnkEp06dspqfR/QdkmxMeOfhvPhQf/gqxX+2V2WLv3uucNAA4Hp9mHP32RpUNXcKx9UaLZZ+eQytXWqMSArFvJGGDrAQ5nSgmlOr1eHlH06jW61FdkIoXr4hF7/+aQaem5eDhDDDUKJMJpPkoVn+vvH8s5ykUMSFsubE52scD3OeqjBdwcnJiGMCrUY/F9WWAgEpU4ZEIybED43tKreOfvpodxF+Pl2D7465NmeQIAjX4XGBBgCffPIJdDodkpKS4Ofnh7feegu33XYbFArT7Q8AFnq84YYbkJubi6uuugrff/89AGD16tVm35Oamoo1a9Zg7dq1UCqV+Oijj5zO2QHQ4xo6nc7u627evBk1NTVob29HWVkZuWQDhOQI21pGGBcIcIbFhQg5TpbGCdnDoOggjE+LgFYn9iDT6XRY9u1JbCuohp9SjuXX5faYRXr50BgE+ylR2dSJvNJGu+55vLwJF5s7EeSrwPpHpuDmCakI9DVfZG5rHhoPb45IDBOKPYwHmtuKRqvD6SrLlZkZRgUlthYIcBRyGa4dxYSvO8OcPNQrFeAEQXgXXiHQhgwZgh07dqC1tRWlpaXYv38/VCoV0tPTbb5GUFAQcnNzcfbsWbPnVFVV4aGHHsK8efPQ3t6OJ5980ql1R0dHQ6FQ9HDLqqure7hqBGEKHuIssxLiFHqgRfZ0kz66ezw+unu82bCbI9wwjrloX+l7or2/8zw+3VcCmQx485bRBrlvHH8fBWbow5wb7azm/PEU+zc0bVisEDa1hK2h4RPCzMxQQaA5mod2oa4NnSot/H3kZt3KzDhD4WZpSLo5eJhzS34VmjocD8eao1OlEQQ/CTSit9HpdPhsf4lBdTVhGq8QaJygoCAkJCSgoaEBmzdvxrXXXmvze7u6upCfn4+EhASTr9fW1mLGjBnIysrCunXrsH37dnz++edYsmSJw+v19fXFuHHjsGXLFoPjW7ZswZQpUxy+LjFwsLWnlzkHDQAGxwRjRpZr/yD4zcgE+CnlOFvdipc3nRYmBjz7m2xcPcL0vzFAEuY8bl+Y88eTbGTVrBzbvg5bnEedTiwQyEkMw5AYJqoKHXTQ+CzTYXEhwpgwY/g9ACA2xA9RwX4mz7NEdkIohsYFo1utxaYTrg9BXqhrB//RkEAjepsT5c3447rjWPrlMU8vxevxCoG2efNmbNq0CUVFRdiyZQumT5+OYcOG4d577wUArFy5EjNmzDB4z5IlS7Bjxw4UFRXh119/xY033ojm5mbcfffdPa6v1Wpx9dVXIy0tTQhvZmVlYevWrVi1ahXeeOMNs2trbW3FkSNHcOTIEQBAUVERjhw5IrTRWLx4MT788EN8/PHHyM/Px5NPPomSkhI8/PDDLvruEP0Z7gTVtnaZbWsBGDap7Q1C/X2EeZ/v7WBFAfddmo77LrPsal8xNAZBvgpUNHXiSFmjTfcqqm3D2epWKOUyTLMyiJ4jClvzSe5lDR1o6lDBRyHD0LgQDIl1zkErsGF0U4i/D+L1jYgtDUi3hEwmE9qKrHdDmPO85Ouvau5y+fUJwhL8j4LKJtva5AxkvGKSQFNTE5555hmUlZUhMjISN9xwA/72t7/Bx4f1iKqtrUVhYaHBe8rKynDrrbeitrYWMTExuOSSS7Bv3z6kpaX1uL5cLsdLL72EqVOnwtdXbOSZm5uLrVu3IioqyuzaDh48iOnTpwufL168GABw9913Y9WqVbj55ptRV1eHF154AZWVlRgxYgQ2btxoch0EYUx4oA+CfBVo69agvLHDbFNc7hSlRASYfN0d3DA2SWgXcXVOPP78myyr7/H3UeDKrDh8e7QCq/cWY0xKuNV8zC368OYlg6MQFuBj09psKRLg/c+GxYfAVykXvrcX6tqh0mjtmqsKAPl6B224lcT/zLhgXGzutLtAQMp1o5PwyqbT2He+HuWNHYKQdwVSgVrd0gmtVtcjn9BWzla14LlvTuKhywfbLK6d4XxNKw5daMDFpk5UNnfiYlMnOlUaPHtNtt35fsZotDrIAIe/F4Rt8Crqxg4VNFqdWTea8BKBtnDhQixcuNDs68uWLcOyZcsMjn322Wd23WPmzJkmj48ePdri+6ZNm2a1q/eiRYuwaNEiu9ZDEIBYkXimqhXlDaYFmkarQ0Ujz0HrHQcNAC7LiMZVWXGQy4AVt4y2+T/SWyek4NujFfj6SAUCfZX423UjLD707A1vAmKIs7qlC11qjcm8NT7iaUQiy82LD/VHoK8C7d0alNS32z0hgs/WtNY649aJqaho7BCa/jpCYngALhkciX3n67EhrxyPTM9w+FrGFEqqWFUaHRraux0Kxao1Wjz5+RGcKG+GVqdzu0Br6VRh7lu70Knq2X7kv7+WCDNvHaGwphVz3tyFuyen4c+/oWH17qRZn1ep07H9CDPTTwgvCXESxEDGWsL7xeZOqDQ6+ChkQvisN1Aq5Pjw7vF4/67xZgfKm2JKRjT+78aRkMvYGKo/fHEUao3pnl41LV04VMIa215lRx5dRKAPAvRrqmg0nUd1ooK32GACTS6XYbCDeWgtnSqU1rOfj7XE/7m5Cdj2h2kYGue4gwYA1+jbmOw+W+vUdYw5bxTidTTMuWpvsSCCj5Y2QWXmZ+wqKps60anSwlcpx8LxyXhsRqYggovrnJsQsedcLbrVWnxxqMwlkzAI87R0qoX9hvZuD67E+yGBRhAeRkx4N51PxQsEEsMD+kw44KbxKXjzljFQymVYn1eO3/8vz2Tj1W35VdDpgJHJYQYNeK0hk8ksFljodDqxgjNRdLzESk77Huhn9O014kP9e+0v/rGpEQCY0HSVaNDpdMLXHqgfPVbVYn+hQGl9O1778YzweYdKI8wodRcNbexhnhQegFduHIXFM4di4Xgm0C7UOddwl/8ba2xX4Uy1e7+OgY60UTQJNMuQQCMID2OtWa2lCk5vZt6oRLx7xzj4KuT44cRFPPzpoR6FED+e0oc3s+2vQrU0NL26pQu1rd1QyGUGuUkZDrbayK+0Lf/MlWTGBcNXKUdLpxoXXNTxv7qlC61dashlogCsarJPoOl0Ojz79Ql0qDSYlB6JK4ayEXuHLtS7ZI3maNSHxqR5ioP0PQDLGtqdmrxQIvn+7is03ezclXSqNGjvVls/sR/S3CFx0Npc30amP0ECjSA8jLUQZ5nRkPS+xMzsOHx493j4+8ixvaAa968+IDyY2rrU2H2uVn9evN3XttSslrtnGTHBBuFZRys5bc0/cyU+CrnQfPiYjRWx1uBfd2pkoPD7ZG+I87tjlfj5dA18FXL8/fpcjE9jQu+Qmwe8N+rdlohAUaDFhvghwEcBrc68A20LPHwNAPvOu1do6nQ6zH1rF6a/+rPFyu3+SksXOWi2QgKNIDyMVQdN/+BJ7mMOGufyoTFYde9EBPkqsOdcHe76aD+aO1XYeaYG3Wot0qICMTTOvoR9AEjSD003JWx5blROkqGgEkKc1a1Wi3+k8PCdM5WZjjAymeXPuaqpJw9vDokJRmwIy2c0F+KsaOzA89+exPs7C3GwuB6dKg2a2lV4/tuTAIBHpmdgSEwwxukF2uELDS5Zozka2tmDPSJQDDHLZDKk6WfQOpqHptPpDGaS7i+ud2seWlVzF87XtAnbgYbUQWtsJwfNEl5RxUkQAxnuBLFigJ7tH8r0f90n92KLDVdzyeAofPLAJNzz8X4cvNCAOz78FbEhrHJwVnacQyPXki2EOHmBAK/g5KRFBUIuA5o71aht7UZMiPXqRZ1Oh9O8xUYvOmiAOJSdD2l3Fl4cMSQ2GHH6ghNzIc6Pdhfh33uKhc99FDJEBfmhtrUbGbHBeHjaYADAqJRwyGVMKFc2dfSYneoquNsSHmiYA5geHYSCiy0ornXMQWvqUKGli4kGfx856tu6cba6FcMcmAJhC1IhWVTbhuzE3v2d8jTSHLR6ctAsQg4aQXiY6CA/+Crl0OqAiyYelr3dpNZdjE2NwH8fvASRQb44VtaErfnVACA0xLUXS0UCJ4URT4YCzd9HIXwfbQ1zljd2oKVLDR+FWAXaW3AH7WRFs0tcnfO1TBwMjg5CfBgTp+YcNP79GR4fguhgP6g0OlzUNxl96fpcobVJkJ9SyPM75EYXrbGNO2iGvfL42C1HHTSefxYT4ocJgyIBAPvOuy8PrbhWKtAca5rcl5FWcTaSQLMICTSC8DByuUycyWkkNrrUGuGh2NeKBEwxIikMax+6RHCuooJ8hWR1e0kych45da1dqNALXVPuhL0zOXl4c0hMsN3NbZ2F5dDJ0dqlRpGNAqShrRu/mEl0lzpoQojTTA4ar4z867xsHPjzDOxaOh1v3jIa/31gkiBkODzM6VaB1sEdNEOBlh7NQ5yOOWg8/yw1MhCXDGZNy38tcqNAk6yzyEHXry/TLJkvS0UCliGBRhBegCjQDP/DrmjshE4HBPgoEB3cPxo6ZsaF4PPfTsblQ2Ow9OphDrcOiQn2g58J55HP30yPDkKwX88sDj4v85yNvdB4gYCzneodQSkpFDhuQ5hTq9Xhro/349YP9mF7QZXBax36aRUAE5s8xFnb2tWjT51aoxXysgZFBUEmkyElMhDXjk7ClIzoHvftjTw0noNmHOLkDtoFJx20lIgATErnDlq9XTmK9jCQHTSdTkchTjsggUYQXoAQrjNKeC8TCgQCHMrT8lbSo4Ow5r6JuHlCqsPXkMlE57FUImx/Pl0DAMgxk9tjby80YcSTm3KSrDEyORyAbXlo3x+vxHF9eHdDXoXBa0V6YRAe6IPIIF9EBflCKZdBpwNqWg1dtIrGTqi1Ovgp5TY1R+YC7WRFMzq6rVcm7i+qx0s/5NvVGkOs4jQUaIOieKuNDoea5XKBlhoZiJHJ4QZ5aO7AOAdtINGl1kKlEYUvhTgtQwKNILwAodWGUYiztB8UCLgT4wrYbflV+HhPEQDgmpEJJt8jtNqw1UHjQ9I94KABQG6SbZWcKo0Wr28Rm8duy68yaOPAQ7pcoMrlMqFQwzjMycOpaVGBNs2mTAoPQFyoH9RaHY5aaQnS3q3G7z49hH/tOI/tBdVWr80RHTTDEGdcqB/8feTQaHUWZ7OaQ/gjKDIQvko5xqe5Lw9Np9MZNNVtaFcJDXgHAtLwJiD+TAnTkEAjCC8gyYyD1l8KBNyFtBdaUW0bnlh7BABw1+Q0XD3CjEDTC5Tyxg6rbk+nSiO4HFkectByeauNiiZoLBQKfHmoDEW1bYgM8kVcqB/aujXYJRkTJQo0sdAhlldyNhsWClwQBJptRREymczmPLT//lqCOr0oqTDT+88YnU4nOmhGkxxkMpngohU74EhJHTQAQpjzVzf0Q6tu6UKHSgO5DELKgq25haboVmtNFhZ5K9LwJsAcNHeFkvsDJNAIwgsQxz0ZO2h9c4pAb8G/b2erW/DQmoNo6VRjfFoE/mJh4HVkkK9QCXjeSg7Q2apWaHXsPba05HAHQ2KCEeDDhrwbz9HkdKo0eHPrWQCsP9kcvTj94USlcA4P6Q6WDImPC2VfU7WRQOMtKwZF2f57x4s9LOWhdXRr8N6O88Ln1S22Nclt79YIoTHjKk62TscqOTVaneC+8j+CLhnCCgX2na9zuXjgYj85IhCZsUzwFznRC23x50cw+R/bhDxJb6dZX8EZHcx+71QaHVq7BuZEBVsggUYQXgB30CqbOgzaKZT24SkCvQEPDW88fhFnq1sRG+KHd24fC1+l5f/abM1DyxcmCIR4LAdQIZdhhL7h7nEzYc5P913AxeZOJIb54/ZJqZibywTallNVQp7XeaMQJwChUOCikw4aIKnkLGkwK2z+u78EtZJ8t2ob54DyHmi+CjkCJJMhOGm8ktNOB62yqQNqrQ4+CpmQazcyOQx+Sjnq2rptLiSxFf59HRQdhPQY59qDACyXT6cD8tw8xcFV8BBnXCgr8AGoWa0lSKARhBcQF+IHhVwGlUYnuArHyhpxTj+ku69OEXA30tw8H4UM794xVgjbWYKLlF8Ka1HV3GlWUPAWG73doNYYSw1rWzpV+OdP5wAAT1w1FP4+CoxLi0BMiB9aOtXYU1gLrVYndK2XhjiFZrVmctAG2SHQchKZsGlsVwn91qR0qjR4b0chAGDCICbmqm0cM9UoyT8zJZTTBQfNvrYVPMczKTxAqCb2UyoEsbmvyLVhTr6+QVGBGKyfI2rqe2ULbV1q4f8KZ8Zc9SbcQQv19xGKPWjck3lIoBGEF6BUiNVyZQ3t+GTfBdz47i9o69ZgaFwwhsZ5Jv/J20mV5Ob9dV4OxqVFWjhbJFM/Wup/+0sx6e/bMPqFLbjpvb342/enUNkkhpmFGZy9POLJGN6w1pSD9uGuIjS0qzAkJgjXj00CwFy32TlsAP2m4xdR2dyJDpUGPgqZQT5jnIkcNI1WHH00KNr2Pwx8lXKM0lecmspD+2x/CWpaupAUHoDfTRsCwH4HzbiCk+Noqw0hhcAox5P3Q3N1oQB3+AZFBSFdL9AcDXFKK0AdKY6QotHqcLS00elmyOWNHZjz5i78b3+Jyddb9DloIf5KIZewfgAVSdgLCTSC8BK4G7T0q2N4dsMJdGu0mJUdhy8enmI1ZDdQiQ31x19+k4W/XpONOybZ3rJjwZgkXDc6EYNjgiCXsXE/B4ob8MGuIlzxfz/j+W9PoqalC/n6Cs4sDztouUnhAIBTFc0GPcuqWzrx4S6W0/WHWcOglDTSnavPQ/vx1EWc0TuxqZGBBs12xRw00cmqaOyASqODr0Ju99imsTzMWWwo0DpVGryrd89+N22IMEfV1hw0cxWcHC52Su1stWGuCEcsFHBtHprgoEUHigKtts2he0gFmnSWqCO889M5XPvPPVj9S7FT1/nuaAXyK5vxxcFSk6/zOZyhAT5CLiGFOM1DszgJwktIiggAioDzNW1QyGX449XD8cDU9H7V/8wdPDB1sN3viQr2w4pbxgBg4uF8TRtOVzXjf/tLsb+oHv/eU4z/7S9Bp0oLuUx03DzF4OggBPkq0NatQWFNG4bFh6BLrcGiTw+jrVuD3KQwzBlhODJrYnokIoN8Ud/Wjf/+yhwNaf4ZAMG1leag8TYQKZEBdjcRluahSfniYCmqmruQEOaPm8Yno72LVc82tqvQpdYIY6PM0WTFQYsNYa02OlValDd0YFC0baFZ4wpOzqiUcPgp5aht7UZhTSsyYp13UFmLDdFBS4kMhEIuQ4dKg6rmLsSHWQ/NS3Glg/bNUdYz78eTVbj30nSHr3OktBGAeVeMV3GG+vugI5D9DnhjiLO2tQuf7S9BalQQ5o9K9Ng66M9ygvASeFVXXKgfPnvoEjx4+WASZ72Av48C2YmhWDAmGWsfugSf3D8Ro1LC0aliTsyg6CD4m0hM703kchlyhDy0Ruh0Ojyz7jgOXmhAiL8SK24Z3eN3RamQY1Y2C3NuOcWmCvAecByer9fUoRJ6phU7kH/GGZsaDoBNabh/1QH84fOjWP7dKazU58j9btoQ+CkVCA/0ga/eybMlD82agyaXy5AWqXek7AhzmquS5nl8ALBb0qrEGWpautDezVpsJEcwJzNF75pbqyY2hbQgorqly6DnnT2U1rcLTXkPlzQ4fB1AFGh1ZgSaYYiT/Sy9sRdaYXUrXv3xDF7/8bRH10ECjSC8hLunpGHFzaOx8bGpPWYdEr2DTCbD1MwYbFg0BR/eNR5TM6Px6PQMTy8LADBS0rD2XzvPY93hcijkMrxz+9gezhhnTq5hL7jBRs5SqL8S/j6GQknIk7LRhZISFewnVJxuK6jGV4fL8OHuIlQ1dyEu1A8Lx6cAYN9n3rbEljAnd1mMxzxJ4flyF+xIui+RzOE05vKhMQCAHWdqbL6eJaQtNnjKAg9zFjswk9O4uMC4h6Kt/Cz5+rrUWhzViyx7qWruRKW+J1tLp9rklAjDEKe+SMALc9D412Gvq+lqKMRJEF5CoK8S141J8vQyCDABcVV2HK7SO1DeAG9Y+92xSmGG4XPzsjE1M8bseyYPjkKov1KonjN20GQyGeJC/XGhrh1VLZ1IjQo0qDR0hDX3TcKv5+vQ0K5CY0c3GttVaOlUYcGYZAMnMjbUD+WNHaixoVCA5ymZ6oHGGWRnJWdHt0Zo+WGqjc0VQ2Pwjx8K8Mv5OnSqNDa5qGqNFvetPojoYF+8vnC0wWs8dJwm+b6mRwfjp9M1Ds3k5ILPVylHt1qLsoYOs0LdEj/rpzko5TKotTr8cr4Ok/RFEvZg3Oqjvq27h8ARQ5yi9PDGEGeFvlAo0c4cTFdDAo0gCKIPwEc+8fDRHZek4q7Jgyy+x1cpx8zseHx1uAwAMCS65wOcCzTekd6RHmhSIoN8ezh3poh1wEEzl4MGiI6frX3FeIFAiL8SYQE9hd/w+BDEhfqhqrkL+4vqBUfNEqerWrBT70g9Mj3DQDDx0Gu6xJnkvdDsncnZ0NaNJn1PsfFpEdhbWOdQq41OlQZ7ClkI99aJqfhk3wWHK1fzSg3zDuvaeubV8T5oIf4+UCpYSN4biwQqG9m/hYRwzzpoFOIkCILoAwyKCkKIH/ub+tKMKDw3L8em983NZcUDsSF+CDPhQElbbWi1OlzgLTYcFGi2YqrFhzn+v707j2+qTPsG/jtJ2jRN031fKAURCsjWIgOy4yCIOCiog4hFX18fGEDQ13VwBsdl8J3XR33mo+KDwzCjOC/IiIorU2RRYAQEqlUEBAsFSqmldF/SJvfzR3JOTtKTNl2Twu/7+fD5SHLa3Nzo9Jrrvq/rKm/lDhrgykz52qz2jKpAQOuupyRJmNDGY071UaV870+mFfi2txea/HxSRIjSgkfu6dYW+wrKUN9oR2J4CHLG9AYAHCosb9c9tDyNDJqnKrkPmsmgHFcHYpsNudVOW6uYOxsDNCKiHkCnk/DotP64aUgSXrszy61dRksm9Y/HY9MG4E9zhmi+n6DKZBVX1sPaZIdBJyG5i7MHSgbNhyIBb3M41eTM1FkfW20U+jBGbWL/eADAzmO+DXVXZ++2eQRoBRrjs+Q1F16sdWuf0ho545YRa1bNo217Bm2H83hz0oA49I0zI85ihLXJrlz295XNLpQeffIYJ63AS13FKWdDy70cca7dXaBUl3a3ImcGrav/G2gNAzQioh5i/ujeeOXOEZqZMG90OgmLJvZVgg1P6kyWnH3qFR3q1lOtK8RbHJ/r2xGnM4OmcRQpS7CEwGjQockufBrCLmecerVw1+66q2Kh10k4+XONT73G1EeVBwsvKXfc3FpsqI44E8Nda/ZslXGo8BI+yDun+TmnNAO0tmXQhBDY4Qw8J/aPhyRJGN3OBr3HL1Sh1mqDOViv9JArrdYI0OrUkwS8V3EWlNbgmY+O4MGNebhY7VuvvM7EDBoREfldgvOeUHFFvXLBPr2dBQJtERfu2x00m10omZeWqjh1OklZty93ulwZNO8/hCNMQRieFgnAt2NOOXCSJEAIYPsPjgBI3WJDnbHT6SRXw1pV9q281oq71+7Hsg15mlWV7hk0x/drawatoLQGpy/WIkgv4bqrYgG0f4KCnHEbkhqJ2DD56NL977XRZked8+g03OSaJFDXaGt2pCrPjbXZBT75rtjr55bXWju9CrTOalOCRn8XCTBAIyK6gqmPODtaINC2z3Vm0Fq5g1ZR1wi50X5Ld9AA17250z5Ucp71MkXA08T+vt9Dk484f5npqP79l/OYUw58U6JMzaaCaI18Wru7ANUNjmyTfIlf7SdVgCYHfKXVVtRZfb87tuOY488zKiMGYc67jb/o48h+tfUemnz/bFivSESbtY845ftnABBmNMBiNMDgbITsWcmprsT9ME/7mLPW2oQb/+tLXPvHbVj1yQ9Kj7WOkps2hwbrEW7ybx0lAzQioiuY+oizQJkV2fUZtHhnBu1ijbXFO2PyD2+L0dDqvbvesb5VRQohXBm0VgK0CVc7job3nijV7O0lq6pvVI71/vd4x3SL3Sd+Rp3V5jaD01OGx5orahvxtz2nlPe/+sl9YLsQwu2IM9xkUIpHzpX7nkXbqRxvuqpTM2LNiHfeQ/Nsm9ESuYJzeFokYpwZtIseR5xyBac5WA+DXgdJkpSA+1KNe3Clnqm6/1SZ5pH15kPnUFRRj0abwH9/8RMmvbATG/YXwtbBeaLny+XjzRC/NwpngEZEdAWTA7Raqw3fFzlmj7anSW1bRYcGKxmU0hbuGSkVnObW79319nFoelmNFbVWGyQJSIls+RhrUHI4YsOCUWO14evTZV6fkys4Y8OCkZ0ehZRIE+ob7fjyx59bnM7gGaCt3VOAqoYm5ajw61NlbgHshcoG1DXaoNc5Bt9LkoRUZ5DpayVnTUMT9jkDv0kDXHcTJUlq8zFnVX2jMolgWK9IxDiPLj2nCbgqOF1/j94KBeQMmhwfffStexZNCIG/7z0FAJg9IhV94sworbbi8c35uPmV3ThaXOnT2rUUVcgFAv493gQYoBERXdFMwXqlcajcjb6rW2wAjvtXcsVfS5Wc5T70QJPJmb/WmtXK2bMES0irDWh1Ognj+7V+zFmgCsIkScIvVWO2tJrUyvqoeqFV1DVi3Z4CAMDKmYMQGRqEWqsN3zkrJAHXWKi0KJOSUWxrJefekxdhtdnRKzq02XSJtgZo+WcrIIQj0I23hCDarN0+Q13BKZP/Tss8AjQ5wL5piGMOpmc1596TF/FjSTXMwXqsvHkgPls2Hk/OyIQlxIDviypx5xv78OOFKp/W70nOoMlzav2JARoR0RUuQfXDSK+TkNLCxfnO/VxHgNZSLzT5wrZWM1lPcuavsKwWL+Yex45jJZqXyM9c8j7iScsE+R7aMe8BmueILDlA2360BCedl94zNDKTcjB8rrwOq3eeRFV9E65OCMOMa5KUikj1Mae6QEDW1kpOuXpzUv+4Zsd4o/s6ArTDZ3y7h3bYWSAwzFlMEeMMuj2rL11Nal33uiI1KjkbbY6B9wCwaEJfGHQSvjtXqewhAKxzHgHPzkpFeEgQgg063DeuD3Y+PBFDUyNQVmPFvL/s87knnpqcQUtiBo2IiPxNHaClqjIzXS3Oh1YbbcmgJYaHIM5ihM0u8OfPf8Q96w5g+DO5mPzCTry+66QScMgtM1I1RjxpGdcvDpIEHC2uUiYueDrlEThdmxGN8BADLtZYcbTYkc3RKr6INgcrGcw3vvwJAPDAlH7Q6SSMymiezdKalSoXCpzxIYMmhFDGO6mPN2W9Y0KREO64h3ao8FKz9z3leQZozgxapcc8Tq0jTjnbVq4KoovK69BkFwgJ0mFAogVj+zkqTLc4iwUKL9bi86OO4gvPSRoxYUb8/d5rMSDRgpKqBsz7y742V7eeV8Y8MYNGRER+pg7QuqOCUxbvQ6sN15in1jNoOp2EDxZfh2dmDcatI1LcOvU//+lRTH5hJzZ9fcat35svos3BGJIaCQDYdVy7aW2Bxz2zIL3OLQDSSdozPyVJQoZzJJTNLtAvPgw3DnaMypKPG9X30OQMWp92ZtBOlFSjqKIeRoNO+f6e63Edc3q/cwc4gr3DqgpOwJHp1GtUZ2rN4ZTbpqgzaPLxdK/oUOh0Em4e6jjm/PCbIggh8Oa/T0EIxzD7q+Kbjy6LDA3G+vtGoU+cGefK6zDvL/t8mlYhc415YgaNiIj8TD5qBICMbqjgVD7XmUFraWC6a8xT6xk0wHG5e/4v0vHi7cOw/eGJyPv9L/GnOUOQHBGCoop6PPLPb7HpoGM2aUtTBDxNbGXskyuz5fqe8jGnvC6jQfu+mzrYWurMngGOeaARpiDUqO6huVpsuIITVy+01gO0fzuzcSN7R3u9f+frPbRz5XUorW6AQSdhcLJjVqxOJynBtLqSUz2HU+ZqVut6zrPVy9RBiTAadPiptAYHTl3Cxq/PAAAWjEn3uq7YMCP+cd8vkBZtwumLtZi/dl+LFbhqRcygERFRoPB3Bu1Ci0UCjh/svmTQtESGBuP27DRsf3ginpg+wC2D09IUAU/ysPQ9Jy7C7tHKoaK2UckCqQssJlwdhyDnUHCt+2cyOUDrG2fGDNWgeccxp+seWpPNjkJnhkketA64jmrLaqyoaXD1G9Py75OOoEu+a6ZFDtDyCstbrIiUjzcHJFlgCnYFezEavdAqVXM4ZXKzWnWAdspjJFaY0YDrnX3lHtyYh6r6JqTHhGLi1dqTMWSJESH4x32/QHiIAccvVOObs+UtPg8A1Q1NylEsM2hEROR36gyaOgPU1ZR5nC1k0OQf3r5m0LwJCdLjPyb0xRePTsJvJvbFr0emKVMCfDEkNQLmYD0q6hqVO2Uy+Xgz3mKE2egKQCwhQRjd13GHqqXpDHNH9cKcrFS8fMdw5XhQJgdL+wou4pzzfpbRoEOSKqgODwlSiihayqLZ7ULJimkdb8p6x4RiVEY0rDY77vrLfqWzvyelQa3HPkYrrTZcgXdLVZzqI06tZskznceccpVxzujeSpaxJWnRoRjqXJu3P4OaXMFpCTEozXv9iQEaEdEVzm8ZNGWaQEt30OQjzvZl0DxFhgbj0WkD8PzsIW2aNxqk1yG7t5zNcj/607q4L1s25SoMTYvEHdm9vH7v2DAjXrhtKK5JjWj2nhxIHSgow48XHEFG7xhzswDFl1YbR4urcKm2EaHBegzR+CyZJElYMz8bA5PCUVrtuGzvOYu0pLIeX/zoOO4dlhbl9l60RrNaeQ6n5hGnKtN2ukzOoLn2cmL/OKUZb2iwHnOyU72u3VNf5/2+n35uvaLzvNwDzc8jnmQM0IiIrnByU84gvaT8oO8OcuautLrBawf4tlRxdjVvd7OU1hcawW1WejQ+WHydZvDlC/U9tA+dDVu1jkuVSs4Whrqr75+1VqkbERqEt/7XtegbZ8b5inrctdZx2b6ithH/97OjGP//duD4hWpnsUG029fGaPRCk0cxtXTEabML5QhXnXEMCdLjRufR723O1hq+6us8Cj7pSwZNHpIe6f/7ZwDg/xweERH5VUJ4CJ6aORCRocFeL7J3hZgwI3QSYBeOvlnxGs1BXXfQ/B+gjXIGIvtPlcFuF0oWS5kU0AUTGHQ6CddmRCP3yAV86hwcrvU5vlRy+nL/TC0mzIi37/sFbvvvvTh9sRZzXt+LitpG5T7Z8F6R+O2NmUqRgvJ1ZtcYL5lyB03jiLOqvgmNNjtKqhpgtdkRpJeadfL/7YxMDEmLwK3Dfc+eAUCfNmTQiuQKTmbQiIgoUCy4LgOzhqd062fqdZLS2FSr1UZ9ow11zt5lvox66mrXpEQgNFiP8tpGHFN1qnf1QOua+3ty5k6uRPTs/g+4Zop6C9BsdoF9Bc4ArYX7Z57ky/aJ4SE4U1aHSmcj3TXzs7B50RiM7B3d7GtcR5yqO2gajWojTEHKOKfy2kacdu5jWlRos7t4EaYgzBuV7laM4Av5iPN0WW2rlZxKBi0AKjgBBmhERORHLRUKyNkzvU5S7iD5k9Y9NCGEa8h8F80w9TxCVFdwyuQMmrdmtUeKKlFV3wSL0YBByeFt+vy06FD8//t/gdkjUvHi7UPx6bLxmDoo0eswca0jTqVIQNWoVq+TlIxaea1V6YHWUkFFWyWEG2EO1juOT1s4/gVcd9AYoBER0RVPLlDQKhRQKjhNQV6Dge4mB0tygHZJdeSXHt01AVpmYrjbqCutWamt9UL790+lABwTDtpSHCHLiDXjP28filtHpDbLbnnynMdptwtUNzQ/4lQ/e6m2UbOCs6MkSVKOOVu7h1bkrOIMhEHpAAM0IiLyIzmDptULzdViw//HmzJX2wvHPTQ5e5YUEdLm4zdfyffQAMBiNCA2rPl9PDmDVlHXqGSr1Np6/6wj5PXJd9CqrU0QzhoQ9REnoJ7HaVWGyvfu5GbJ8kD6lu6hCSGYQSMiIpK1dMRZEUAFAjL1PbTjJVWuFhtd3J5EDgwz4sya2USz0aBko86WuWfRGm127C9wjG3qjgAt2lkkUFHXiEabXbl/FmzQNZteoPRCq7EqxRad3eqlrw8ZtMq6JtRaHfcdWSRARERXPLlyU6tI4FIbxzx1hyC9Dlnpjr5fX5282KUVnGpzslJx05AkPDC5n9dnvPVCyz9XgRqrDZGhQchMbNv9s/aINAVBPgW9VGN1DUrXaI8hB2hlqgxaZ95BA9QZNO8BmjziKSo0qMsyoW3FAI2IiPzGlUHzfsTZ3jFPXUU9TLygiys4ZRGmILxy5whcr5rv6SnNyz00+XhzVEa0Tx34O0qnk1TTBKxKBi08pHmhh/x3++OFatQ12qCT0KxtR0e5Mmg1EEK7356rgjMwsmcAAzQiIvIjJYNWqVXFGXh30AD38UsF3XTE6QtvlZxyQUNb2mt0lLpQQC6isJg0MmjO5w4XXgIApESZEGzo3NAkI9YMSXIcuaorS9WUKQIB0qQWYIBGRER+JGfQfq5qaDaEPBCPOAHHXE5TkB6Xahtx5LxjmHhLw9C7i1azWmuTHV+fcgQ/8lzQ7iAHaKXVDa4pApoZNMdzp5QCgc7fx5AgPVKclZknvRQKnA+wJrUAAzQiIvKjOGeA1mQXypGmLJCmCKg5+qE57qEJAUiSq1GsP6U617Dr2M/4j7e+xgd557D3ZCnqGm2IMQfj6oSwbluLPE2gzO2IU+sOmvtrvbpoH10TBbTvoRUF2JgngAEaERH5UZBepzQ29byHVh6gd9AA1zEn4Biu7Vmd6A/Z6VEYmBQOq82Ord9fwLINeViw7gAAx3q7s5dcTFjzI071HE6ZZ3a0q46KW5vJ6cqgMUAjIiIC4MqiXfC4h+bqgxZYGTTAvbt/IBxvAoAlJAgfPzAWny4bhyWTrnLrJzaxf1y3rkVdJOA64mweaMvPyTq7glPW2kzOQCwS8P/sDCIiuqIlhIfgaHGVRgbNecQZAHM4PV2TEglTkB51jTb07uIKzraQJAmZSeHITArH/5l6NY6cr8SZsjpMbaH6syvIWdGL1Q2wmRz/7NmkFmieHe2qdiUtZdDUTWqTAyhAYwaNiIj8Sl0oIBNCoNx5dynSFHgZtGCD6x6a3MYh0EiShEHJEZg2OLFb2muoRavvoGnM4ZR5Zke76g6a/HdUWFaLhiab23tlNVY0OAepJ0QYu+Tz24MBGhER+VV8uLMXmuqIs7K+CTZnVWegtdmQrZw5EIsm9sUdI9P8vZSAExOmPuJ0ttnQyKAFG3QwOxvDJkWEdNldvniLEWFGA+wCKLzo3oZEzp7FhhlhNPj/LqGMARoREflVvMVxMVs9j1Me82QK0gfEBXwtV8Vb8Ni0AQgN5m0hTzFufdC830EDXL3Quip7BshD07WPOV1D0gOnQABggEZERH6WEN58HmegThEg38iX/8trXc1htY44AVcbla5u9queKKAWaEPSZQzQiIjIr1IiHZmT74oqcfC0Y6h3IFdwUusiQ4OVeZxyhkrriNPxrCNwS+/iYos+sdoZNFeAFjgFAgADNCIi8rPBKeG4PjMB1iY77vv71/jp5+qAruCk1ul1kpIZkwdEeDvinDkkGWnRJlyf2bWVpn3jtVttyC02eMRJRESkIkkS/jx3GIamRuBSbSMWrDuAEyWOLEcgVnCSbzx7nHk74rx9ZBq+fHQyrk6wdOl61HfQ5KHp9Y02fF/kGNfFDBoREZGH0GAD1i4YiV7RoSgsq8WrO08ACNwKTmqdOkDTSVCqNf2ld4xjaHpVfRNKq62wNtmxaP1BnCiphjlYj2szolv/Jt2IAVoAuOWWWxAVFYU5c+b4eylERH4TG2bE3+4ZiajQIDgTHAE3h5N8Fxvm6ilmCQnq1lFTWkKC9MpA+R8vVGHZhsPYcexnhATp8NcFI5EQziNO8vDAAw/gzTff9PcyiIj8rk9cGP6SMxJGg+PHk+cxGfUc6r87rTmc/iBXcj686Rt8+l0xgvU6rJmfjVGq2aqBggFaAJg0aRIslq49eyci6imy0qOwNmckfjUsGTcNSfL3cqid1AGaxRgYR9V9Yh0BWlFFPQw6Ca/OG4HxV3fvnFJf9dgAraqqCsuXL0d6ejpMJhPGjBmDAwcOdOpnfPHFF5g5cyaSk5MhSRLef/99zedee+01ZGRkICQkBFlZWfjyyy87dR1ERFeasf1i8V+/Ho74ADt2It/J0wSAwMmgXeWs5NRJwEt3DMMvu3lGaVv02ADtvvvuQ25uLt566y3k5+dj6tSpuP7663Hu3DnN5/fs2YPGxsZmrx89ehTFxcWaX1NTU4OhQ4filVde8bqOjRs3Yvny5VixYgUOHz6McePGYfr06SgsLFSeycrKwuDBg5v9KioqauOfmoiIqGeIMbvuoHlrsdHdZgxJwq+GJeO1eSMwc2iyv5fTIknItaY9SF1dHSwWCz744APMmDFDeX3YsGG46aab8Oyzz7o9b7fbMWLECPTr1w8bNmyAXu+oJDl+/DgmTJiABx98EI8++miLnylJEt577z3MmjXL7fVRo0ZhxIgRWL16tfJaZmYmZs2ahVWrVvn8Z9q5cydeeeUV/POf/2z12crKSkRERKCiogLh4eE+fwYREVF3+ffJi5j7xlcAgNkjUvGftw/184r8ry0/v3tkBq2pqQk2mw0hIe6pb5PJhN27dzd7XqfT4ZNPPsHhw4dx9913w2634+TJk5g8eTJuvvnmVoMzb6xWKw4ePIipU6e6vT516lTs3bu3Xd+zJa+++ioGDhyIkSNHdvr3JiIi6kyBeMTZk/TIAM1isWD06NF45plnUFRUBJvNhvXr12Pfvn04f/685tckJydj+/bt2LNnD+68805MnjwZU6ZMweuvv97udZSWlsJmsyEhwf0MOyEhweuxqZYbbrgBt912Gz755BOkpqZ6vUu3ePFiHDlypNPv2hEREXW2GHUVZ4AccfYkPTakfeutt3DvvfciJSUFer0eI0aMwJ133olDhw55/ZpevXrhzTffxIQJE9CnTx+sXbu2U/qyeH4PIUSbvu/WrVs7vAYiIqJAEhkaDEkChPA+h5O865EZNADo27cvdu3aherqapw5cwb79+9HY2MjMjIyvH7NhQsXcP/992PmzJmora3Fgw8+2KE1xMbGQq/XN8uWlZSUNMuqERERXUnU8zi9jXki73psgCYzm81ISkrCpUuXsHXrVvzqV7/SfK60tBRTpkxBZmYmNm/ejO3bt+Odd97Bww8/3O7PDg4ORlZWFnJzc91ez83NxZgxY9r9fYmIiC4Hci+0cGbQ2qzH7tjWrVshhED//v1x4sQJPPLII+jfvz/uueeeZs/a7XZMmzYN6enp2LhxIwwGAzIzM7Ft2zZMmjQJKSkpmtm06upqnDhxQvl9QUEB8vLyEB0djV69egEAHnroIcyfPx/Z2dkYPXo01qxZg8LCQixcuLDr/vBEREQ9wC3DU7D50Flk9w6sOZc9QY9sswEA77zzDp544gmcPXsW0dHRmD17Np577jlERERoPp+bm4tx48Y1q/zMy8tDTEwM0tLSmn3Nzp07MWnSpGav5+Tk4G9/+5vy+9deew1/+tOfcP78eQwePBgvvfQSxo8f37E/YAvYZoOIiKjnacvP7x4boF3JGKARERH1PJd9HzQiIiKiyxkDNCIiIqIAwwCNiIiIKMAwQCMiIiIKMAzQiIiIiAIMAzQiIiKiAMMAjYiIiCjAMEAjIiIiCjAM0IiIiIgCDAM0IiIiogDDAI2IiIgowDBAIyIiIgowDNCIiIiIAozB3wugthNCAAAqKyv9vBIiIiLylfxzW/453hIGaD1QVVUVACAtLc3PKyEiIqK2qqqqQkRERIvPSMKXMI4Cit1uR1FRESwWCyRJ6tTvXVlZibS0NJw5cwbh4eGd+r3JHfe6+3Cvuw/3uvtwr7tPZ+21EAJVVVVITk6GTtfyLTNm0HognU6H1NTULv2M8PBw/gffTbjX3Yd73X24192He919OmOvW8ucyVgkQERERBRgGKARERERBRgGaOTGaDRi5cqVMBqN/l7KZY973X24192He919uNfdxx97zSIBIiIiogDDDBoRERFRgGGARkRERBRgGKARERERBRgGaEREREQBhgEaKV577TVkZGQgJCQEWVlZ+PLLL/29pB5v1apVGDlyJCwWC+Lj4zFr1iwcO3bM7RkhBJ566ikkJyfDZDJh4sSJ+P777/204svHqlWrIEkSli9frrzGve48586dw1133YWYmBiEhoZi2LBhOHjwoPI+97pzNDU14cknn0RGRgZMJhP69OmDp59+Gna7XXmGe91+X3zxBWbOnInk5GRIkoT333/f7X1f9rahoQFLly5FbGwszGYzbr75Zpw9e7bjixNEQogNGzaIoKAg8cYbb4gjR46IZcuWCbPZLE6fPu3vpfVoN9xwg1i3bp347rvvRF5enpgxY4bo1auXqK6uVp55/vnnhcViEe+++67Iz88Xd9xxh0hKShKVlZV+XHnPtn//ftG7d28xZMgQsWzZMuV17nXnKCsrE+np6WLBggVi3759oqCgQGzbtk2cOHFCeYZ73TmeffZZERMTIz766CNRUFAgNm3aJMLCwsTLL7+sPMO9br9PPvlErFixQrz77rsCgHjvvffc3vdlbxcuXChSUlJEbm6uOHTokJg0aZIYOnSoaGpq6tDaGKCREEKIa6+9VixcuNDttQEDBojHH3/cTyu6PJWUlAgAYteuXUIIIex2u0hMTBTPP/+88kx9fb2IiIgQr7/+ur+W2aNVVVWJfv36idzcXDFhwgQlQONed57HHntMjB071uv73OvOM2PGDHHvvfe6vXbrrbeKu+66SwjBve5MngGaL3tbXl4ugoKCxIYNG5Rnzp07J3Q6nfjss886tB4ecRKsVisOHjyIqVOnur0+depU7N2710+rujxVVFQAAKKjowEABQUFKC4udtt7o9GICRMmcO/bafHixZgxYwauv/56t9e5151ny5YtyM7Oxm233Yb4+HgMHz4cb7zxhvI+97rzjB07Fp9//jmOHz8OAPjmm2+we/du3HjjjQC4113Jl709ePAgGhsb3Z5JTk7G4MGDO7z/HJZOKC0thc1mQ0JCgtvrCQkJKC4u9tOqLj9CCDz00EMYO3YsBg8eDADK/mrt/enTp7t9jT3dhg0bcOjQIRw4cKDZe9zrzvPTTz9h9erVeOihh/Db3/4W+/fvxwMPPACj0Yi7776be92JHnvsMVRUVGDAgAHQ6/Ww2Wx47rnnMHfuXAD897or+bK3xcXFCA4ORlRUVLNnOvrzkwEaKSRJcvu9EKLZa9R+S5Yswbfffovdu3c3e49733FnzpzBsmXL8K9//QshISFen+Ned5zdbkd2djb++Mc/AgCGDx+O77//HqtXr8bdd9+tPMe97riNGzdi/fr1+Mc//oFBgwYhLy8Py5cvR3JyMnJycpTnuNddpz172xn7zyNOQmxsLPR6fbNov6SkpNn/c6D2Wbp0KbZs2YIdO3YgNTVVeT0xMREAuPed4ODBgygpKUFWVhYMBgMMBgN27dqFP//5zzAYDMp+cq87LikpCQMHDnR7LTMzE4WFhQD473VneuSRR/D444/j17/+Na655hrMnz8fDz74IFatWgWAe92VfNnbxMREWK1WXLp0yesz7cUAjRAcHIysrCzk5ua6vZ6bm4sxY8b4aVWXByEElixZgs2bN2P79u3IyMhwez8jIwOJiYlue2+1WrFr1y7ufRtNmTIF+fn5yMvLU35lZ2dj3rx5yMvLQ58+fbjXneS6665r1i7m+PHjSE9PB8B/rztTbW0tdDr3H9V6vV5ps8G97jq+7G1WVhaCgoLcnjl//jy+++67ju9/h0oM6LIht9lYu3atOHLkiFi+fLkwm83i1KlT/l5aj7Zo0SIREREhdu7cKc6fP6/8qq2tVZ55/vnnRUREhNi8ebPIz88Xc+fOZYl8J1FXcQrBve4s+/fvFwaDQTz33HPixx9/FG+//bYIDQ0V69evV57hXneOnJwckZKSorTZ2Lx5s4iNjRWPPvqo8gz3uv2qqqrE4cOHxeHDhwUA8eKLL4rDhw8rLaZ82duFCxeK1NRUsW3bNnHo0CExefJkttmgzvXqq6+K9PR0ERwcLEaMGKG0gqD2A6D5a926dcozdrtdrFy5UiQmJgqj0SjGjx8v8vPz/bfoy4hngMa97jwffvihGDx4sDAajWLAgAFizZo1bu9zrztHZWWlWLZsmejVq5cICQkRffr0EStWrBANDQ3KM9zr9tuxY4fm/0bn5OQIIXzb27q6OrFkyRIRHR0tTCaTuOmmm0RhYWGH1yYJIUTHcnBERERE1Jl4B42IiIgowDBAIyIiIgowDNCIiIiIAgwDNCIiIqIAwwCNiIiIKMAwQCMiIiIKMAzQiIiIiAIMAzQioh5KkiS8//77/l4GEXUBBmhERO2wYMECSJLU7Ne0adP8vTQiugwY/L0AIqKeatq0aVi3bp3ba0aj0U+rIaLLCTNoRETtZDQakZiY6PYrKioKgOP4cfXq1Zg+fTpMJhMyMjKwadMmt6/Pz8/H5MmTYTKZEBMTg/vvvx/V1dVuz/z1r3/FoEGDYDQakZSUhCVLlri9X1pailtuuQWhoaHo168ftmzZorx36dIlzJs3D3FxcTCZTOjXr1+zgJKIAhMDNCKiLvK73/0Os2fPxjfffIO77roLc+fOxQ8//AAAqK2txbRp0xAVFYUDBw5g06ZN2LZtm1sAtnr1aixevBj3338/8vPzsWXLFlx11VVun/GHP/wBt99+O7799lvceOONmDdvHsrKypTPP3LkCD799FP88MMPWL16NWJjY7tvA4io/To8bp2I6AqUk5Mj9Hq9MJvNbr+efvppIYQQAMTChQvdvmbUqFFi0aJFQggh1qxZI6KiokR1dbXy/scffyx0Op0oLi4WQgiRnJwsVqxY4XUNAMSTTz6p/L66ulpIkiQ+/fRTIYQQM2fOFPfcc0/n/IGJqFvxDhoRUTtNmjQJq1evdnstOjpa+efRo0e7vTd69Gjk5eUBAH744QcMHToUZrNZef+6666D3W7HsWPHIEkSioqKMGXKlBbXMGTIEOWfzWYzLBYLSkpKAACLFi3C7NmzcejQIUydOhWzZs3CmDFj2vVnJaLuxQCNiKidzGZzsyPH1kiSBAAQQij/rPWMyWTy6fsFBQU1+1q73Q4AmD59Ok6fPo2PP/4Y27Ztw5QpU7B48WK88MILbVozEXU/3kEjIuoiX331VbPfDxgwAAAwcOBA5OXloaamRnl/z5490Ol0uPrqq2GxWNC7d298/vnnHVpDXFwcFixYgPXr1+Pll1/GmjVrOvT9iKh7MINGRNRODQ0NKC4udnvNYDAoF/E3bdqE7OxsjB07Fm+//Tb279+PtWvXAgDmzZuHlStXIicnB0899RR+/vlnLF26FPPnz0dCQgIA4KmnnsLChQsRHx+P6dOno6qqCnv27MHSpUt9Wt/vf/97ZGVlYdCgQWhoaMBHH32EzMzMTtwBIuoqDNCIiNrps88+Q1JSkttr/fv3x9GjRwE4Kiw3bNiA3/zmN0hMTMTbb7+NgQMHAgBCQ0OxdetWLFu2DCNHjkRoaChmz56NF198UfleOTk5qK+vx0svvYSHH34YsbGxmDNnjs/rCw4OxhNPPIFTp07BZDJh3Lhx2LBhQyf8yYmoq0lCCOHvRRARXW4kScJ7772HWbNm+XspRNQD8Q4aERERUYBhgEZEREQUYHgHjYioC/D2CBF1BDNoRERERAGGARoRERFRgGGARkRERBRgGKARERERBRgGaEREREQBhgEaERERUYBhgEZEREQUYBigEREREQUYBmhEREREAeZ/AAIypv+0cLuJAAAAAElFTkSuQmCC",
      "text/plain": [
       "<Figure size 640x480 with 1 Axes>"
      ]
     },
     "metadata": {},
     "output_type": "display_data"
    }
   ],
   "source": [
    "plot_losses(train_losses, val_losses, \"Cox\")"
   ]
  },
  {
   "cell_type": "markdown",
   "id": "bd881d14-9646-48e0-bcc3-f29be358161f",
   "metadata": {},
   "source": [
    "### Section 1.3: Cox proportional hazards model evaluation\n",
    "\n",
    "We evaluate the predictive performance of the model using \n",
    "\n",
    "* the [concordance index](../_autosummary/torchsurv.metrics.cindex.html) (C-index), which measures the the probability that a model correctly predicts which of two comparable samples will experience an event first based on their estimated risk scores,\n",
    "* the [Area Under the Receiver Operating Characteristic Curve](../_autosummary/torchsurv.metrics.auc.html) (AUC), which measures the probability that a model correctly predicts which of two comparable samples will experience an event by time t based on their estimated risk scores.\n",
    "\n",
    "We cannot use the Brier score because this model is not able to estimate the survival function."
   ]
  },
  {
   "cell_type": "markdown",
   "id": "0d2e7996",
   "metadata": {},
   "source": [
    "We start by evaluating the subject-specific relative hazards on the test set "
   ]
  },
  {
   "cell_type": "code",
   "execution_count": 13,
   "id": "272a997d-a978-4e9b-bb0b-d90e4f03a530",
   "metadata": {},
   "outputs": [],
   "source": [
    "cox_model.eval()\n",
    "with torch.no_grad():\n",
    "    # test event and test time of length n\n",
    "    x, (event, time) = next(iter(dataloader_test))\n",
    "    log_hz = cox_model(x)  # log hazard of length n"
   ]
  },
  {
   "cell_type": "markdown",
   "id": "77bd0fe9",
   "metadata": {},
   "source": [
    "We obtain the concordance index, and its confidence interval"
   ]
  },
  {
   "cell_type": "code",
   "execution_count": 14,
   "id": "3c9ad489-9e53-40ac-8931-8941597760a8",
   "metadata": {},
   "outputs": [
    {
     "name": "stdout",
     "output_type": "stream",
     "text": [
      "Cox model performance:\n",
      "Concordance-index   = 0.639417290687561\n",
      "Confidence interval = tensor([0.5143, 0.7645])\n"
     ]
    }
   ],
   "source": [
    "# Concordance index\n",
    "cox_cindex = ConcordanceIndex()\n",
    "print(\"Cox model performance:\")\n",
    "print(f\"Concordance-index   = {cox_cindex(log_hz, event, time)}\")\n",
    "print(f\"Confidence interval = {cox_cindex.confidence_interval()}\")"
   ]
  },
  {
   "cell_type": "markdown",
   "id": "507b410a",
   "metadata": {},
   "source": [
    "We can also test whether the observed concordance index is greater than 0.5. The statistical test is specified with H0: c-index = 0.5 and Ha: c-index > 0.5. The p-value of the statistical test is"
   ]
  },
  {
   "cell_type": "code",
   "execution_count": 15,
   "id": "7d34ba82",
   "metadata": {},
   "outputs": [
    {
     "name": "stdout",
     "output_type": "stream",
     "text": [
      "p-value = 0.014473557472229004\n"
     ]
    }
   ],
   "source": [
    "# H0: cindex = 0.5, Ha: cindex > 0.5\n",
    "print(\"p-value = {}\".format(cox_cindex.p_value(alternative=\"greater\")))"
   ]
  },
  {
   "cell_type": "markdown",
   "id": "a60919a9",
   "metadata": {},
   "source": [
    "For time-dependent prediction (e.g., 5-year mortality), the C-index is not a proper measure. Instead, it is recommended to use the AUC. The probability to correctly predicts which of two comparable patients will experience an event by 5-year based on their estimated risk scores is the AUC evaluated at 5-year (1825 days) obtained with"
   ]
  },
  {
   "cell_type": "code",
   "execution_count": 16,
   "id": "907312f9",
   "metadata": {},
   "outputs": [
    {
     "name": "stdout",
     "output_type": "stream",
     "text": [
      "AUC 5-yr             = tensor([0.6342])\n",
      "AUC 5-yr (conf int.) = tensor([0.5767, 0.6917])\n"
     ]
    }
   ],
   "source": [
    "cox_auc = Auc()\n",
    "\n",
    "new_time = torch.tensor(1825.0)\n",
    "\n",
    "# auc evaluated at new time = 1825, 5 year\n",
    "print(f\"AUC 5-yr             = {cox_auc(log_hz, event, time, new_time=new_time)}\")\n",
    "print(f\"AUC 5-yr (conf int.) = {cox_auc.confidence_interval()}\")"
   ]
  },
  {
   "cell_type": "markdown",
   "id": "41e7e69f",
   "metadata": {},
   "source": [
    "As before, we can test whether the observed Auc at 5-year is greater than 0.5. The statistical test is specified with H0: auc = 0.5 and Ha: auc > 0.5. The p-value of the statistical test is"
   ]
  },
  {
   "cell_type": "code",
   "execution_count": 17,
   "id": "702e5a74",
   "metadata": {},
   "outputs": [
    {
     "name": "stdout",
     "output_type": "stream",
     "text": [
      "AUC (p_value) = tensor([4.7684e-06])\n"
     ]
    }
   ],
   "source": [
    "print(f\"AUC (p_value) = {cox_auc.p_value()}\")"
   ]
  },
  {
   "cell_type": "markdown",
   "id": "b8f517e6-b0a4-4fbc-aac5-b500b4aca169",
   "metadata": {},
   "source": [
    "## Section 2: Weibull accelerated failure time (AFT) model"
   ]
  },
  {
   "cell_type": "markdown",
   "id": "769ddcf5",
   "metadata": {},
   "source": [
    "In this section, we use the [Weibull accelerated failure (AFT) model](../_autosummary/torchsurv.loss.weibull.html). Given covariate $x_{i}$, the hazard of patient $i$ at time $t$ has the form\n",
    "$$\n",
    "\\lambda (t|x_{i}) = \\frac{\\rho(x_{i}) } {\\lambda(x_{i}) } + \\left(\\frac{t}{\\lambda(x_{i})}\\right)^{\\rho(x_{i}) - 1}\n",
    "$$\n",
    "\n",
    "Given the hazard form, it can be shown that the event density follows a Weibull distribution parametrized by scale $\\lambda(x_{i})$ and shape $\\rho(x_{i})$. The subject-specific risk of event occurrence at time $t$ is captured through the hazards $\\{\\lambda (t|x_{i})\\}_{i = 1, \\dots, N}$. We train a multi-layer perceptron (MLP) to model the subject-specific log scale, $\\log \\lambda(x_{i})$, and the log shape, $\\log\\rho(x_{i})$. "
   ]
  },
  {
   "cell_type": "markdown",
   "id": "a580702e",
   "metadata": {},
   "source": [
    "### Section 2.1: MLP model for log scale and log shape"
   ]
  },
  {
   "cell_type": "code",
   "execution_count": 18,
   "id": "35b92c10-e5fb-491d-9e27-743bcffdced2",
   "metadata": {},
   "outputs": [],
   "source": [
    "# Same architecture than Cox model, beside outputs dimension\n",
    "weibull_model = torch.nn.Sequential(\n",
    "    torch.nn.BatchNorm1d(num_features),  # Batch normalization\n",
    "    torch.nn.Linear(num_features, 32),\n",
    "    torch.nn.ReLU(),\n",
    "    torch.nn.Dropout(),\n",
    "    torch.nn.Linear(32, 64),\n",
    "    torch.nn.ReLU(),\n",
    "    torch.nn.Dropout(),\n",
    "    torch.nn.Linear(64, 2),  # Estimating log parameters for Weibull model\n",
    ")"
   ]
  },
  {
   "cell_type": "markdown",
   "id": "e96c6985",
   "metadata": {},
   "source": [
    "### Section 2.2: MLP model training"
   ]
  },
  {
   "cell_type": "code",
   "execution_count": 19,
   "id": "3d5c6f77-6245-42b0-ae48-33b57789b651",
   "metadata": {},
   "outputs": [
    {
     "name": "stdout",
     "output_type": "stream",
     "text": [
      "Epoch: 000, Training loss: 100312.30\n",
      "Epoch: 010, Training loss: 19.79\n",
      "Epoch: 020, Training loss: 20.48\n",
      "Epoch: 030, Training loss: 16.80\n",
      "Epoch: 040, Training loss: 17.24\n",
      "Epoch: 050, Training loss: 17.22\n",
      "Epoch: 060, Training loss: 16.75\n",
      "Epoch: 070, Training loss: 16.55\n",
      "Epoch: 080, Training loss: 16.76\n",
      "Epoch: 090, Training loss: 16.69\n"
     ]
    }
   ],
   "source": [
    "torch.manual_seed(42)\n",
    "\n",
    "# Init optimizer for Weibull\n",
    "optimizer = torch.optim.Adam(weibull_model.parameters(), lr=LEARNING_RATE)\n",
    "\n",
    "# Initialize empty list to store loss on train and validation sets\n",
    "train_losses = []\n",
    "val_losses = []\n",
    "\n",
    "# training loop\n",
    "for epoch in range(EPOCHS):\n",
    "    epoch_loss = torch.tensor(0.0)\n",
    "    for i, batch in enumerate(dataloader_train):\n",
    "        x, (event, time) = batch\n",
    "        optimizer.zero_grad()\n",
    "        log_params = weibull_model(x)  # shape = (16, 2)\n",
    "        loss = neg_log_likelihood(log_params, event, time, reduction=\"mean\")\n",
    "        loss.backward()\n",
    "        optimizer.step()\n",
    "        epoch_loss += loss.detach()\n",
    "\n",
    "    if epoch % (EPOCHS // 10) == 0:\n",
    "        print(f\"Epoch: {epoch:03}, Training loss: {epoch_loss:0.2f}\")\n",
    "\n",
    "    # Reccord losses for the following figure\n",
    "    train_losses.append(epoch_loss)\n",
    "    with torch.no_grad():\n",
    "        x, (event, time) = next(iter(dataloader_val))\n",
    "        val_losses.append(\n",
    "            neg_log_likelihood(weibull_model(x), event, time, reduction=\"mean\")\n",
    "        )"
   ]
  },
  {
   "cell_type": "markdown",
   "id": "4aba21b6",
   "metadata": {},
   "source": [
    "We can visualize the training and validation losses."
   ]
  },
  {
   "cell_type": "code",
   "execution_count": 20,
   "id": "243a4fa9-f751-46e7-83f3-e623bfd3518e",
   "metadata": {},
   "outputs": [
    {
     "data": {
      "image/png": "iVBORw0KGgoAAAANSUhEUgAAAkIAAAHFCAYAAAAe+pb9AAAAOXRFWHRTb2Z0d2FyZQBNYXRwbG90bGliIHZlcnNpb24zLjguMywgaHR0cHM6Ly9tYXRwbG90bGliLm9yZy/H5lhTAAAACXBIWXMAAA9hAAAPYQGoP6dpAABi10lEQVR4nO3deXwTdf4/8NfkaNr0SO+TttxHOQq0RSkgVJTLRUUUVFBQXH9IUVnWRV1WBXQX9esirhYUdYVVVvEAFpUVAbmE5SpUjnKItLTQi57pfSTz+2OatKEtNCXJtM3r+Xjk0XYynflkmiavvD+f+YwgiqIIIiIiIiekkLsBRERERHJhECIiIiKnxSBERERETotBiIiIiJwWgxARERE5LQYhIiIicloMQkREROS0GISIiIjIaTEIERERkdNiECKiduHrr7+GIAjYsGFDk/uio6MhCAK2bdvW5L4ePXpg6NChrd7P7Nmz0bVrV4tlgiBg/vz5Vrf5esaMGYMxY8Y02c+SJUtsuh8iujkMQkTULowZMwaCIGDXrl0WywsLC3Hy5Em4u7s3ue/y5cu4ePEiEhISWr2fl156CZs2bbJJm4mo41PJ3QAiIgDw9/fHgAEDsHv3bovle/bsgUqlwpw5c5oEIdPP1gShHj163HRbiajzYEWIiNqNhIQEnDt3DtnZ2eZlu3fvRlxcHCZNmoTk5GSUlpZa3KdUKjFq1CiIoohVq1Zh8ODBcHNzg4+PD+6//35cvHjRYh/NdY2ZfPDBB+jduzc0Gg2ioqLwxRdfWNy/ZMkSCILQ5PfWrl0LQRCQnp7e9gdPRLJgECKidsNU2WlcFdq1axdGjx6NESNGQBAE7Nu3z+K+oUOHQqfT4f/9v/+HBQsW4I477sDmzZuxatUqnD59GvHx8cjNzb3hvrds2YJ//OMfWLZsGb7++mtERkbioYcewtdff23zx0lE7QeDEBG1G6NHj4ZCoTAHoYKCApw6dQqjR4+Gh4cHhg4dau4Oy8zMRFpaGhISEnDw4EF8+OGHeP311/HWW29h/PjxeOihh7B9+3bo9XqsWLHihvvOz8/HTz/9hAcffBCTJ0/Gd999h759++LFF1+050MmIpkxCBFRu+Hj44Po6GhzENqzZw+USiVGjBgBQApKpiDUeHzQd999B0EQMHPmTNTV1ZlvwcHBFtu7nrFjxyIoKMj8s1KpxPTp03HhwgVcvnzZtg+UiNoNBiEialcSEhJw/vx5ZGVlYdeuXYiJiYGHhwcAKQgdP34cJSUl2LVrF1QqFUaOHInc3FyIooigoCCo1WqL28GDB5Gfn3/D/QYHB7e4rKCgwLYPkojaDZ41RkTtSkJCAlasWIHdu3dj9+7dmDRpkvm+kSNHAgD27t1rHkTt4eEBf39/8/ghjUbTZJvNLbtWTk5Oi8v8/PwAAK6urgCA6upqi222JmgRUfvEihARtSu33XYblEolvv76a5w+fdpiUkKdTofBgwdj3bp1SE9PNw+u/t3vfgdRFHHlyhXExsY2uQ0cOPCG+925c6fFoGqDwYANGzagR48e6NKlCwCYzzY7ceKExe9+++23N/moiUgurAgRUbvi5eWFoUOHYvPmzVAoFObxQSajR4/GypUrATScZTZixAg8+eSTeOyxx3D06FHcdtttcHd3R3Z2Nn7++WcMHDgQTz311HX36+/vj9tvvx0vvfQS3N3dsWrVKpw9e9biFPpJkybB19cXc+bMwbJly6BSqbB27VpkZmba9iAQkcOwIkRE7U5CQgJEUcSQIUPg5eVlcd/o0aMhiiJcXFwQHx9vXv7BBx/gvffew969e/Hggw/irrvuwssvv4zy8nIMGzbshvu8++67MX/+fPzlL3/B1KlTkZ6ejvXr12P69Onmdby8vPDDDz/A09MTM2fOxNy5czFgwAAsXrzYdg+eiBxKEEVRlLsRRERERHJgRYiIiIicFoMQEREROS0GISIiInJaDEJERETktBiEiIiIyGkxCBEREZHT4oSKN2A0GpGVlQVPT08IgiB3c4iIiKgVRFFEaWkpQkNDoVC0XPdhELqBrKwshIeHy90MIiIiaoPMzEzzZXKawyB0A56engCkA3ntDLdERETUPun1eoSHh5vfx1vCIHQDpu4wLy8vBiEiIqIO5kbDWjhYmoiIiJwWgxARERE5LQYhIiIiclocI0RERE7DYDCgtrZW7maQDajVaiiVypveDoMQERF1eqIoIicnB8XFxXI3hWzI29sbwcHBNzXPH4MQERF1eqYQFBgYCK1WywlyOzhRFFFRUYG8vDwAQEhISJu3xSBERESdmsFgMIcgPz8/uZtDNuLm5gYAyMvLQ2BgYJu7yThYmoiIOjXTmCCtVitzS8jWTH/Tmxn35RRB6LvvvkOfPn3Qq1cvfPTRR3I3h4iIZMDusM7HFn/TTt81VldXh4ULF2LXrl3w8vLC0KFDcd9998HX11fuphEREZHMOn1F6PDhw+jfvz/CwsLg6emJSZMmYdu2bXI3i4iIyKG6du2KlStXtnr93bt3QxCETn+mXbsPQnv37sXkyZMRGhoKQRCwefPmJuusWrUK3bp1g6urK2JiYrBv3z7zfVlZWQgLCzP/3KVLF1y5csURTSciIropY8aMwYIFC2yyrSNHjuDJJ59s9frx8fHIzs6GTqezyf7bq3YfhMrLyxEdHY333nuv2fs3bNiABQsWYPHixTh+/DhGjRqFiRMnIiMjA4B0it212kM/cV5+PrJ/PY7q6iq5m0JERB2UKIqoq6tr1boBAQFWDRh3cXG56Tl6OoJ2H4QmTpyI1157Dffdd1+z969YsQJz5szBE088gX79+mHlypUIDw/H6tWrAQBhYWEWFaDLly9fd76B6upq6PV6i5s9uL83ACHrx+DShdN22T4REXVss2fPxp49e/DOO+9AEAQIgoC1a9dCEARs27YNsbGx0Gg02LdvH3777Tfcc889CAoKgoeHB+Li4rBjxw6L7V3bNSYIAj766CNMmTIFWq0WvXr1wpYtW8z3X9s1tnbtWnh7e2Pbtm3o168fPDw8MGHCBGRnZ5t/p66uDs888wy8vb3h5+eH559/HrNmzcK9995rz0N1U9p9ELqempoaJCcnY9y4cRbLx40bhwMHDgAAhg0bhlOnTuHKlSsoLS3F1q1bMX78+Ba3uXz5cuh0OvMtPDzcLm3PEQIAACr9Zbtsn4iImieKIipq6mS5NddL0ZJ33nkHw4cPx+9//3tkZ2cjOzvb/J60aNEiLF++HGfOnMGgQYNQVlaGSZMmYceOHTh+/DjGjx+PyZMnm3tHWrJ06VJMmzYNJ06cwKRJkzBjxgwUFha2uH5FRQXeeustfPrpp9i7dy8yMjLw3HPPme9/4403sH79enzyySfYv38/9Hp9s0Na2pMOfdZYfn4+DAYDgoKCLJYHBQUhJycHAKBSqfD3v/8dCQkJMBqNWLRo0XUn1HrxxRexcOFC8896vd4uYShPEYAehgwoSxmEiIgcqbLWgKiX5TlpJnXZeGhdWvfWq9Pp4OLiAq1Wi+DgYADA2bNnAQDLli3DnXfeaV7Xz88P0dHR5p9fe+01bNq0CVu2bMH8+fNb3Mfs2bPx0EMPAQD+9re/4d1338Xhw4cxYcKEZtevra3F+++/jx49egAA5s+fj2XLlpnvf/fdd/Hiiy9iypQpAID33nsPW7dubdXjlUuHDkIm1/ZfiqJosezuu+/G3Xff3aptaTQaaDQam7avOVcVAYABUJZm2X1fRETUucTGxlr8XF5ejqVLl+K7775DVlYW6urqUFlZecOK0KBBg8zfu7u7w9PT03zZiuZotVpzCAKkS1uY1i8pKUFubi6GDRtmvl+pVCImJgZGo9Gqx+dIHToI+fv7Q6lUmqs/Jnl5eU2qRO3NVUUgAMCljBUhIiJHclMrkbqs5SES9t63Lbi7u1v8/Kc//Qnbtm3DW2+9hZ49e8LNzQ33338/ampqrrsdtVpt8bMgCNcNLc2tf213X3PFifasQwchFxcXxMTEYPv27eYyHABs374d99xzz01tOykpCUlJSTAYDDfbzGYVqAKBasClnBUhIiJHEgSh1d1TcnNxcWnV+9C+ffswe/Zs83thWVkZ0tPT7dw6SzqdDkFBQTh8+DBGjRoFQLrO2/HjxzF48GCHtsUa7f6ZUFZWhgsXLph/TktLQ0pKCnx9fREREYGFCxfikUceQWxsLIYPH441a9YgIyMDc+fOvan9JiYmIjExEXq93i5zKBSopYqVhkGIiIha0LVrVxw6dAjp6enw8PBosVrTs2dPbNy4EZMnT4YgCHjppZdk6Y56+umnsXz5cvTs2RN9+/bFu+++i6KionZ9Cn67D0JHjx5FQkKC+WfTQOZZs2Zh7dq1mD59OgoKCrBs2TJkZ2djwIAB2Lp1KyIjI+VqcqsUqeqDUEUOYDQACtuUS4mIqPN47rnnMGvWLERFRaGyshKffPJJs+u9/fbbePzxxxEfHw9/f388//zzdpv+5Xqef/555OTk4NFHH4VSqcSTTz6J8ePHt/nK8I4giO29805mpopQSUkJvLy8bLbdB9//GZ9lT4ZKMAJ/SAV0YTf+JSIislpVVRXS0tLMVyAgxzEajejXrx+mTZuGV1991ebbv97ftrXv3+2+ItRZqVRq5MAXXZAPlFxmECIiog7v0qVL+PHHHzF69GhUV1fjvffeQ1paGh5++GG5m9aiDj2hoj0lJSUhKioKcXFxdtm+UiHgiugv/VCSaZd9EBEROZJCocDatWsRFxeHESNG4OTJk9ixYwf69esnd9NaxIpQC+w9WFqtZBAiIqLOJTw8HPv375e7GVZhRUgmSoWALLF+husSziVEREQkBwYhmaiUioaKUDErQkRERHJgEJKJWiEgy9w1xooQERGRHBiEWmD/wdIKXOYYISIiIlkxCLUgMTERqampOHLkiF22r1Y2GiNUrQeqSuyyHyIiImoZg5BMlAoBlXBFpar+jDSOEyIiInI4BiGZqJXSoddrgqUFHCdEREQ21rVrV6xcudL8syAI2Lx5c4vrp6enQxAEpKSk3NR+bbUdR+A8QjJRKaQL0JW4BCGo/BzHCRERkd1lZ2fDx8fHptucPXs2iouLLQJWeHg4srOz4e/vb9N92QODkEyUSikIFatNFSEGISIisq/g4GCH7EepVDpsXzeLXWMtsPdZY2qFdOiL1IHSAnaNERFRIx988AHCwsJgNBotlt99992YNWsWfvvtN9xzzz0ICgqCh4cH4uLisGPHjutu89quscOHD2PIkCFwdXVFbGwsjh8/brG+wWDAnDlz0K1bN7i5uaFPnz545513zPcvWbIE69atw3/+8x8IggBBELB79+5mu8b27NmDYcOGQaPRICQkBC+88ALq6urM948ZMwbPPPMMFi1aBF9fXwQHB2PJkiXWHzgrMQi1wN5njanqK0KF6iBpAQdLExE5higCNeXy3ESx1c184IEHkJ+fj127dpmXFRUVYdu2bZgxYwbKysowadIk7NixA8ePH8f48eMxefJkZGRktGr75eXl+N3vfoc+ffogOTkZS5YswXPPPWexjtFoRJcuXfDll18iNTUVL7/8Mv785z/jyy+/BAA899xzmDZtGiZMmIDs7GxkZ2cjPj6+yb6uXLmCSZMmIS4uDr/88gtWr16Njz/+GK+99prFeuvWrYO7uzsOHTqEN998E8uWLcP27dtbfczagl1jMjGNESpQsiJERORQtRXA30Ll2fefswAX91at6uvriwkTJuDf//43xo4dCwD46quv4Ovri7Fjx0KpVCI6Otq8/muvvYZNmzZhy5YtmD9//g23v379ehgMBvzzn/+EVqtF//79cfnyZTz11FPmddRqNZYuXWr+uVu3bjhw4AC+/PJLTJs2DR4eHnBzc0N1dfV1u8JWrVqF8PBwvPfeexAEAX379kVWVhaef/55vPzyy1DU95IMGjQIr7zyCgCgV69eeO+997Bz507ceeedrTpmbcGKkExU9WeNXVXWV4RKs4G6GhlbRERE7c2MGTPwzTffoLq6GoAUXh588EEolUqUl5dj0aJFiIqKgre3Nzw8PHD27NlWV4TOnDmD6OhoaLVa87Lhw4c3We/9999HbGwsAgIC4OHhgQ8//LDV+2i8r+HDh0MQBPOyESNGoKysDJcvNxQCBg0aZPF7ISEhyMvLs2pf1mJFSCamipBe8AKUGsBQDZRmAT5d5W0YEVFnp9ZKlRm59m2FyZMnw2g04vvvv0dcXBz27duHFStWAAD+9Kc/Ydu2bXjrrbfQs2dPuLm54f7770dNTes+VIut6Kb78ssv8Yc//AF///vfMXz4cHh6euL//u//cOjQIasehyiKFiGo8f4bL1er1RbrCILQZIyUrTEIycQUhGpEAdB1AQp/k8YJMQgREdmXILS6e0pubm5uuO+++7B+/XpcuHABvXv3RkxMDABg3759mD17NqZMmQIAKCsrQ3p6equ3HRUVhU8//RSVlZVwc3MDABw8eNBinX379iE+Ph7z5s0zL/vtt98s1nFxcYHBYLjhvr755huLQHTgwAF4enoiLCys1W22B3aNycTUNWYwiFIQAjhOiIiImpgxYwa+//57/POf/8TMmTPNy3v27ImNGzciJSUFv/zyCx5++GGrqicPP/wwFAoF5syZg9TUVGzduhVvvfWWxTo9e/bE0aNHsW3bNpw/fx4vvfRSk5OIunbtihMnTuDcuXPIz89HbW1tk33NmzcPmZmZePrpp3H27Fn85z//wSuvvIKFCxeaxwfJhUGoBfY+fd5UEaozGgFduLSQQYiIiK5x++23w9fXF+fOncPDDz9sXv7222/Dx8cH8fHxmDx5MsaPH4+hQ4e2erseHh749ttvkZqaiiFDhmDx4sV44403LNaZO3cu7rvvPkyfPh233HILCgoKLKpDAPD73/8effr0MY8j2r9/f5N9hYWFYevWrTh8+DCio6Mxd+5czJkzB3/5y1+sPBq2J4it6SR0Ynq9HjqdDiUlJfDy8rLZdr9OvoznvvoFo3sHYF33n4Ddy4GhjwJ3v2uzfRAREVBVVYW0tDR069YNrq6ucjeHbOh6f9vWvn+zIiQTU0XIYGTXGBERkVwYhGRimlCx1tCoa4yTKhIRETkUg5BMVPWDw+qurQixp5KIiMhhGIRk0jBYulEQqqsEKgpkbBUREZFzYRCSialrrM5gBFQawKN+hmlehZ6IyC54blDnY4u/KYOQTNSmeYSM9X9EU1WI44SIiGzKNFtxRUWFzC0hWzP9Ta+dkdoanFm6BUlJSUhKSrrhbJltpVQ0GiwNSAOmryTzzDEiIhtTKpXw9vY2X7NKq9U2udwDdSyiKKKiogJ5eXnw9vaGUqls87YYhFqQmJiIxMRE8zwEtqZWNhojBPAUeiIiOzJdGd3eF/Akx/L29r7uVe9bg0FIJkrTWWOG+iDkHSF9LbHuir5ERHRjgiAgJCQEgYGBzV4CgjoetVp9U5UgEwYhmVhcYgNouNhq/gV5GkRE5ASUSqVN3jyp8+BgaZk0GSwdNED6mn8eqK2SqVVERETOhUFIJg2DpeuDkFco4OYLiAYgL1XGlhERETkPBiGZqBvPIwQAggAED5S+zzkpU6uIiIicC4OQTJSKa84aA4CQQdJXBiEiIiKHYBCSiWmMkEUQCmYQIiIiciQGIZmYzhozGMWGKcJNXWO5pwDT2WRERERkNwxCMjFdfR5oVBXy6wWoXIGaMqAoTaaWEREROQ8GoRYkJSUhKioKcXFxdtm+6aKrQKNJFZUqIDBK+j7nhF32S0RERA0YhFqQmJiI1NRUHDlyxC7btwhCjbvBeOYYERGRwzAIycSia8zQeMA0gxAREZGjMAjJRKkQYLr4ca1FRaj+zLFsdo0RERHZG4OQjBqfOWYW1B+AAJTlAGW8SjIREZE9MQjJSHXtFegBQOMB+PWQvmf3GBERkV0xCMnINGDaYlJFgOOEiIiIHIRBSEamrjHz9cZMzEGI44SIiIjsiUFIRqr6y2zUGq6tCEVLX1kRIiIisisGIRmpmxssDTRUhPJ/BWrKHdwqIiIi58EgJCNl/Rih2muvK+YZBLgHAhCBvDOObxgREZGTYBCSkbq5s8ZMOE6IiIjI7hiEZKQ0DZZu7krzIZxYkYiIyN4YhGRkGix9/YoQB0wTERHZC4OQjNTKFgZLAw2X2sg9DRgNDmwVERGR82AQkpGpa6z22nmEAMC3O6DWAnWVQMFvDm4ZERGRc2AQakFSUhKioqIQFxdnt32YB0s3VxFSKBuqQhd3260NREREzoxBqAWJiYlITU3FkSNH7LaPhsHSzQQhAOh/r/T1l3/brQ1ERETOjEFIRuZrjTXXNQYAAx8AFCog6ziQm+rAlhERETkHBiEZqa931hgAuPsDvSdI37MqREREZHMMQjK6YdcYAAx+WPr6ywbAUOeAVhERETkPBiEZmU6fb3ZCRZNe4wCtP1CeB/y200EtIyIicg4MQjJSXe8SGyZKNTBomvR9ynoHtIqIiMh5MAjJSHW9S2w0ZuoeO/dfoKLQzq0iIiJyHgxCMjKdNVZ7vYoQIF1uI3ggYKgBTn3jgJYRERE5BwYhGSnru8aavcTGtQbPkL6ye4yIiMhmGIRkpL7RPEKNcU4hIiIim2MQkpHqepfYuBbnFCIiIrI5BiEZmWeWbk0QAhoGTSf/CyjNsVOriIiInAeDkIxU17v6fHN6TwBChwLVJcDWP9mxZURERM6BQUhGpiDUqsHSgHRF+rv/AQhK4MwW4Mx3dmwdERFR58cgJCNV/bXGbnj6fGPBA4ERz0jfb30OqCqxQ8uIiIicA4OQjG549fmWjH4e8O0OlGYDO5baoWVERETOgUFIRlZ3jZmo3YDJ70jfH/0YuPQ/G7eMiIjIOTAIych0+nyttUEIALrdBgyZKX3/7TNAbZUNW0ZEROQcGIRkZJpQ0XCja4215M5XAfdAIP888NEdQM5JG7aOiIio82MQkpHpEhtWDZZuTOsLTP0IcPMFck8Ca8YAu18HDLW2ayQREVEn5hRBaMqUKfDx8cH9998vd1MstHmwdGPdRwOJh4C+vwOMdcDu5cCHt7M6RERE1ApOEYSeeeYZ/Otf/5K7GU2YBku3embplngEAtM/A6Z+DLj5ADkngA9uA7Y8zRmoiYiIrsMpglBCQgI8PT3lbkYTpnmE6traNdaYIAAD7wfmHQKi7gVEI3DsX8A/hkrdZTXlN78PIiKiTkb2ILR3715MnjwZoaGhEAQBmzdvbrLOqlWr0K1bN7i6uiImJgb79u1zfEPtQG2uCN1E19i1PIOAaeuAx7cBYbFAbbnUXfaPocDx9YAt90VERNTBqeRuQHl5OaKjo/HYY49h6tSpTe7fsGEDFixYgFWrVmHEiBH44IMPMHHiRKSmpiIiIgIAEBMTg+rq6ia/++OPPyI0NNTuj6GtlLbqGmtOxK3AEzuA1M3A9leA4kvAf+ZJ8w5NfBPoEtv871WXAgW/AQUXpJvaDRj6qNTldi1DLXD0E+DibunyHyqNdFNqAEM1UF0G1JRJX5VqYHgi0Gei7R8rEbVe0SVpRvqQQXK3hKhdkD0ITZw4ERMntvzmuGLFCsyZMwdPPPEEAGDlypXYtm0bVq9ejeXLlwMAkpOTbdae6upqi1Cl1+tttu1rqW3ZNdYcQQD6TwH6TAIOvQ/seRO4kgx8NBYY9CAQ/SBQeBG4eg64elb6WtbMmKJ9K4DbngPifg+oXQFRBH79Edi2GCj4tfXtSd8H9J4ITHwd8Olqs4dpFaMRSN8LnNoI1FYCrjrAzVv66hkC9JsshbnmVBYBaXsBj2AgsK/0O45UVw1cOQYUpUu34ktAcSbg3wsYtRDwjnBse2rKgeOfSfvtNU4Kwx3B1fNSeA/oI30gcHG3vL8oHUj/Wfrf6D0RCI+To5X2kboF2PgkUFcJ3LYIGPMioHBgx0Duaek5o/ECRv0RULk4bt9ELZA9CF1PTU0NkpOT8cILL1gsHzduHA4cOGCXfS5fvhxLlzrmshV2rQg1ptIAI56Vws/OpUDKeuDEF9KtOe4BgF9PwLeHFJyungF+/Atw6AMg/hng/H+B336S1tX6S5Uejaf0Rm2oBupqpAqQxhNw8QA0HsDlo8DBVdLvXtwFjHpOCh2Fv0nzIOVfAEqzAJ9uQFAUEDQACIwCXL2ab6OhVgpjxz+TKljuAdKgcY8gwCMA8AwFvEIBrzDAKwQovwqk/BtI+RwoyWj5WPn1BCa9BfRIaFgmisAvX0jHoCK/YblXGBDYT2prlzjp5hlk+Xul2VLArKuWHpcuXAqo1qgsBpI/AQ6+33xQvfSz9DeNnSO9uXgEXH97RenAiS8BrR8QOgQI6t8Q/owGqb1Zx6RwHDoE6He39Pds7NftwPcLgeL6Y+nbHbjlKWDww9Lf+3qungeyU6RjF9i/bW/EhlogKwW4fFiqOIoGqe3GOsDdHxg8Q5peojFRBI58JAV4Q/2HHUEJhERLFdTKYikANX5+7Ps7EBYjPbaoe67/xl1dBvz0mnTcuo4Eet0JBA+y/u9tD6IIHPiHVB1G/evN3jels0vvW9Py/5kt1FZJF4k+8jGQebBh+a8/Ag+sBXwi7bfv1si/IL0m9Z8iPXccTRSl5+21/2PkMIIoinZ+F249QRCwadMm3HvvvQCArKwshIWFYf/+/YiPjzev97e//Q3r1q3DuXPnWrXd8ePH49ixYygvL4evry82bdqEuLjmP+U1VxEKDw9HSUkJvLxs+2Jx4Ld8PPzhIfQK9MD2haNtuu3rupwM7FwivYn595E+GQf0lb769ZQqJCZGgxQgdv1NCiomShfg1qekN97WVkbyzkoXik23YoyXdwQQNFC62GzwACncnPlWalNZbuu305hGBwycKr15V5VIt8piqUpQnietM2AqMP5vUhXo+z8Cl/ZLy3UR0kB0/eXmt62LkNpalisFvOprKoquOunNMXigFAQjhrf8RqnPksLj0bVATam0zD1ACog+kYB3pFTF+uXzhmPq4gHcOg8Y9nspGDZmqAX+9x6w+w2pImCiUEuhxMUdyD4hjStrzCMYiH0MiJkNQAB+eAE4vVG6zzMUqK0AqoobHt/gmVK40nWRbl5hUiXg7LfAme8sq4iuOukYRAwHwoZKlUKvMMvqktEAlFwGitKk8JO+D8g4KHW7tkTjJQX0W5+S9lFeAGyZD5zbKt0fMlgKx/orTX9XoQJCh0rPtXNbAUNNw3G45Ukg7ommz/nc08CXs5pWSD2CgB5jpVBmrJNuhlrp/8cnUgr+vt2kx31tZcpWDLXSc/jYOunnuCekx/fdH6RA6N8bePBzwL9ny9sozgQuH5ECs3eEdLve/31FoRQuLvwkHcPKQmm5oAR6jwcuHZCeM6464N7VQN+7rr/v33YCWceBLsOAQdNaFxouH5Wq4LmngT4TpMcd2M9yu3vekF5LRIPUloTF0gcKpYNqBBd2AD++BOSdkaqqt84FuifYJjxfPQ/8uBgouSId8/73Ng3m1WVA9i/SkIjQIZYf5KyRexrY/w6Qvl96H4m4VbqFxdjved0Ker0eOp3uhu/fHSIIHThwAMOHDzev99e//hWffvopzp49a/c2tfZAtsWR9EI88P7/0M3fHbueG2PTbdtcbaXUvXboAyB8GHDHUukF3FqiCJz6BtixRHqx9O8pvRD79ZIqN4UXpX+q3NPNv0k15h4ARD8EdB8jBZayPCnIlOZKlRh9lrSNmjIAgjTn0uCZQL/fSWOfrlVVAvz0V+DIh1LYcfEA6qqkNy+1Fhi9CLg1UaoKVJVIwS4vVapuZB6Rvsc1/06CUjpOSg2Qf07aVmNhMVKVrd9k6c2/tkqqmqV8Lr1IigZpvYB+UlVvwNSmVQlRlN50diyV2mLab887pO7PPhOBnFPAt88Ceael+8NvBVy00ptLZZHl9tTuQOhgwK8HcH5bQ+BUqACVmxTKBIUUuMa8KL2wpvxbCm2FF6//NwOk4BU8UAqKzYUZhUqqnHmFStM/FGcAxmYmCXXzASLipQqYoJSOn6CUglLuKWkdV28gZpZUASvNlgLIna8Ct/w/qd3FmVKounxYesHuOgoIv6WhqlV2VarGHfmo4ThodFIguuUpKeAc/wzY+icpXHqGStvOPCQF69qKGx8P8+PxBTyD628hUttrSuvDul4K1XXVUrAx1gKGOukx+HaX3uBNH2g0XtLf1HQ7+RWQtgeAAExYDtwyV/q9K8nAFzOlDzganfRG6e4vVXm1flLbM/4nhZaSzKbt1egAXZgUIDSe9RVgd+m5lnUcFv8LXmFSkB7yiPR/XpwBfPUYcOWodP+t86T/47oq6X+grkoKB7/tlJ4njXlHACP/IFX9muvGzjwsnSn7286m93UdJbXj8lFpvKQp5HqGSM8PQPqgMfEN6TJG1qgslp7/VSVSt3FNufT3U6ikymdQVEMoyDkFbH+pobLeWEBf6TnU5y7pNa5xxdRQJ/2Pp+2V/i4aT+k49Eho+PBQVyOFkr1vNjw+E9/u0lCJyiKpmz3/nPRaZ6KLkLqLw2Kk51jRpfou+AygpgLoEgNEjpBuQf2l58f+d6TqXnMEpeVzM6CP9Frm19MhXbKdIgjV1NRAq9Xiq6++wpQpU8zrPfvss0hJScGePXvs3iZ7BqFjGUW4b9UBhPu6Yd+i22267Q5BFK//yaeisD4UnZJK+DknpW6diFulAdy9J7Tuk2GVXgog13aVtCQrRer2uVI/9qzv76Q3kBuNwakulV5c8lKlNzP/PlKYML1Y11VL3U65p6QK04mvGrpofLpKVZFzW6UXUpPIEcCIBVI3y40+JYoikPof4MC7DW8wAODiWR84ROnNdvxfpQApCNLvFGdIL661lVKlxL+X5YvqmS3A4Q8bujVCh0gX/Q2Jtty/0QCc/0G6FWdKVZySy1JAcPGQHkPf30lfXXXSi3rOiYY327wz0hvutS/egBRgvCOlF9LIEUC3US13qxmNwJn/ALuWSy/0Jv69pbm22jJIuK5GCvA/v92wTbW7VMUyVeN6jJW6mUzdK3XV0uNK/1l6TEq19KaoUEshoyhdqnIVpjVU1OxF7Q7c/3HTkxVKc4EvH7XssmqOoJTCqyBIz5eKghvvMzAK6HE70HMs0PW2plWWuhrpA9HBpBvsWyF1O4dEA6c3SZU8QAovg6ZLHxZMQbHkslS5MrU5+iGpGnLyS+Ds1oYPFiZdRwFjX5be+I+tA3a+2lC9Cugr/a3MgU6QgkfjcYW1ldJJJfm/NlSTW34g0uuBV5gUZCBK27/l/0lTn6R8LnVxN/5woHSRHqdXmPQ6cvloQ3W4MV24FDLDYoDtLzd84Ol5p/Th6dz3Und2XTPXpPQKk8Lz1bNo8kHuelRuDZVlQSF1oQ+ZKT2fM/4nfcBo3IvQmHuAFHy7j5EqYLqw1u/XCp0iCAHALbfcgpiYGKxatcq8LCoqCvfcc495sLQ9JCUlISkpCQaDAefPn7dLEDp5uQST3/sZITpX/O/FsTbdNt0ko0EKFW4+luOFbKnsKnB4jVSBalyV8eoCRE+XxnQF9G7btvMvSF1mJzY0fJqPfhgY9xrg7te2bWafkD4d9pnU+oHRoigFWo1Hy4PQGzMapE/mRZekrx6BUveRV6j1g7GNBuDk11IlM2wocOeymy/TG43A2e+Avf8nhThAehNIWAyMXNj2T7mVRYA+WxoDVpojPfaqEinEunpJb1SuXlIlU1EfqJRqqTpU8KsUsPPO1I9Hq5Set6abR6BUBQoe2Py+62qkrs6iS9IYuIoCoDxfCj1dhgGR8VIQaTz2q6ZcCrulWdIHgOrS+jBSKr2p9bhd+pu1xpnvpKqCoUZ6fCpX6atHkPS/1210Q3d9baU0P9rPK1t+k1WopAA06o+WVeuSK0DyWqlC5hkMjH5eeiNu/AGjolCabuTIR5aVktbyCJIqai7u0k3jIR2r3NNNu/L7TwHGvmLZxqoSaZqT5E+kcNVcMHH1lsagdR0phelfvmgapLV+wIQ3pIBlenzVpVKF9+JuKVyFDa3vDguu37dequRdPix9GHRxr+8GjZS6cRXqhg8tGQelQKbUSOMC45+WQl5joii99uSerj8hx3RSztmmlVL/3tJ4saD+VhzsG+swQaisrAwXLlwAAAwZMgQrVqxAQkICfH19ERERgQ0bNuCRRx7B+++/j+HDh2PNmjX48MMPcfr0aURG2n+QnT0rQmey9Zj4zj4EeGpwZPEdNt02dSA15VLXUuFF6dNr19tsVzY2GqXqkIuHVJon2xBF6RP2mf9IAbPrCLlb5FzqqqWQf+WYFDY0prCok/4WN3sGZVF6025eo7Ghq7KyWPqqUEkVVL+e0u16g87L8qSqdsEFaY63LjHXb4OhVgrF+ivSrUovhZeggZavD7WV0rjJ5HVSpXngA8CE19v+gac1DHVSl6VHkPX7qauRwtbF3cBvu6QTMyAAz6fZ/EzcDhOEdu/ejYSEpp+4Z82ahbVr1wKQJlR88803kZ2djQEDBuDtt9/GbbdZ2X/bRvYMQr/mluLOt/fCR6vG8ZfH2XTbRETkZOqqW1d5bU8qi6Rqc3fbnzDUYYJQe2fPIJSWX46Et3bDU6PCyaXjbbptIiIiZ9ba92/ZL7HRXiUlJSEqKqrF0+xtwWYXXSUiIqI2YRBqQWJiIlJTU3HkyBG77UOltMO1xoiIiKjVGIRkpKof8FZrEMEeSiIiIsdjEJKRqWsMANg7RkRE5HgMQjIydY0BQK2B3WNERESOxiDUAkcMljZdfR4ADCwJERERORyDUAscMVha2ahrrM7AIERERORoDEIyajxGqJZnjhERETkcg5CMBEEwV4XYNUZEROR4DEIyM1WFOFiaiIjI8RiEZGYaMM2KEBERkeMxCLXAEWeNAQ0Dpms5WJqIiMjhGIRa4IizxgBAzctsEBERyYZBSGamihBPnyciInI8BiGZma43xivQExEROR6DkMzMXWM8a4yIiMjhGIRkZu4aY0WIiIjI4W46COn1emzevBlnzpyxRXucjun0eY4RIiIicjyrg9C0adPw3nvvAQAqKysRGxuLadOmYdCgQfjmm29s3kC5OOr0eRXPGiMiIpKN1UFo7969GDVqFABg06ZNEEURxcXF+Mc//oHXXnvN5g2Ui6NOn1cqWBEiIiKSi9VBqKSkBL6+vgCAH374AVOnToVWq8Vdd92FX3/91eYN7OzUClaEiIiI5GJ1EAoPD8f//vc/lJeX44cffsC4ceMAAEVFRXB1dbV5Azs7DpYmIiKSj8raX1iwYAFmzJgBDw8PREZGYsyYMQCkLrOBAwfaun2dHgdLExERycfqIDRv3jwMGzYMmZmZuPPOO6GoH+PSvXv3TjVGyFFMg6V59XkiIiLHszoIAUBsbCxiY2MBAAaDASdPnkR8fDx8fHxs2jhnoKrvGuPV54mIiBzP6jFCCxYswMcffwxACkGjR4/G0KFDER4ejt27d9u6fZ2e6RIbtQxCREREDmd1EPr6668RHR0NAPj222+RlpaGs2fPYsGCBVi8eLHNG9jZKeu7xgzsGiMiInI4q4NQfn4+goODAQBbt27FAw88gN69e2POnDk4efKkzRsoF0dNqKjmWWNERESysToIBQUFITU1FQaDAT/88APuuOMOAEBFRQWUSqXNGygXR02oqKo/a6yWZ40RERE5nNWDpR977DFMmzYNISEhEAQBd955JwDg0KFD6Nu3r80b2Nk1DJZm1xgREZGjWR2ElixZggEDBiAzMxMPPPAANBoNAECpVOKFF16weQM7u4bT51kRIiIicrQ2nT5///33N1k2a9asm26MMzKdNcbT54mIiBzP6jFCALBnzx5MnjwZPXv2RK9evXD33Xdj3759tm6bUzB1jdWya4yIiMjhrA5Cn332Ge644w5otVo888wzmD9/Ptzc3DB27Fj8+9//tkcbOzUVL7FBREQkG6u7xv7617/izTffxB/+8AfzsmeffRYrVqzAq6++iocfftimDezsOLM0ERGRfKyuCF28eBGTJ09usvzuu+9GWlqaTRrlTHitMSIiIvlYHYTCw8Oxc+fOJst37tyJ8PBwmzTKmfDq80RERPKxumvsj3/8I5555hmkpKQgPj4egiDg559/xtq1a/HOO+/Yo42dmpIzSxMREcnG6iD01FNPITg4GH//+9/x5ZdfAgD69euHDRs24J577rF5A+WSlJSEpKQkGAwGu+5HZQ5C7BojIiJyNEEURZYirkOv10On06GkpAReXl423/7a/WlY8m0q7hoUgqSHh9p8+0RERM6ote/fbZpHiGyn4fR5VoSIiIgcrVVdYz4+PhAEoVUbLCwsvKkGORt1/VljHCxNRETkeK0KQitXrrRzM5yXsv4SGxwsTURE5HitCkK8jpj9mCtCHCxNRETkcBwjJDPTRVfZNUZEROR4DEIy4zxCRERE8mEQklnDYGl2jRERETkag5DMWBEiIiKSD4OQzHitMSIiIvm06qyx++67r9Ub3LhxY5sb44xMl9io5VljREREDteqipBOpzPfvLy8sHPnThw9etR8f3JyMnbu3AmdTme3hnZWqvoxQgZ2jRERETlcqypCn3zyifn7559/HtOmTcP7778PpVIJADAYDJg3b55drsXV2fH0eSIiIvlYPUbon//8J5577jlzCAIApVKJhQsX4p///KdNG+cMlLz6PBERkWysDkJ1dXU4c+ZMk+VnzpyBsRO9mSclJSEqKgpxcXF23Q8HSxMREcmnVV1jjT322GN4/PHHceHCBdx6660AgIMHD+L111/HY489ZvMGyiUxMRGJiYnQ6/V2HftkGiNUy3mEiIiIHM7qIPTWW28hODgYb7/9NrKzswEAISEhWLRoEf74xz/avIGdnemsMQ6WJiIicjyrg5BCocCiRYuwaNEi6PV6AOAg6Zugqu8aq2UQIiIicrg2TahYV1eHHTt24PPPP4cgSBWNrKwslJWV2bRxzkCt4CU2iIiI5GJ1RejSpUuYMGECMjIyUF1djTvvvBOenp548803UVVVhffff98e7ey0TGeNGUXAaBShqP+ZiIiI7M/qitCzzz6L2NhYFBUVwc3Nzbx8ypQp2Llzp00b5wxMXWMArzdGRETkaFZXhH7++Wfs378fLi4uFssjIyNx5coVmzXMWagaVYA4YJqIiMixrK4IGY1GGAyGJssvX74MT09PmzTKmZhOnwd4vTEiIiJHszoI3XnnnVi5cqX5Z0EQUFZWhldeeQWTJk2yZducglrRqGuMkyoSERE5lNVdY2+//TYSEhIQFRWFqqoqPPzww/j111/h7++Pzz//3B5t7NQUCgGCAIgiL7NBRETkaFYHodDQUKSkpODzzz/HsWPHYDQaMWfOHMyYMcNi8DS1nlqhQI3ByIoQERGRg1kdhADAzc0Njz/+OB5//HFbt8cpqZQCagwcLE1ERORoVo8RUiqVSEhIQGFhocXy3NxciyvSU+uZ5hLi9caIiIgcy+ogJIoiqqurERsbi1OnTjW5j6xnvgI9K0JEREQOZXUQEgQB33zzDSZPnoz4+Hj85z//sbiPrKc0X2aDQYiIiMiR2lQRUiqVeOedd/DWW29h+vTpeO2111gNugnm643xrDEiIiKHatNgaZMnn3wSvXv3xv333489e/bYqk1Ox3wFelaEiIiIHMrqilBkZKTFoOgxY8bg4MGDuHz5sk0b5kxMl9ngWWNERESOZXVFKC0trcmynj174vjx48jNzbVJo5yN6TIbdTxrjIiIyKGsrgi1xNXVFZGRkbbanFNRKnjWGBERkRxaFYR8fX2Rn58PAPDx8YGvr2+Lt/YmMzMTY8aMQVRUFAYNGoSvvvpK7iY1oVZysDQREZEcWtU19vbbb5uvLN/4gqsdgUqlwsqVKzF48GDk5eVh6NChmDRpEtzd3eVumpnKPKEiK0JERESO1KogNGvWrGa/7whCQkIQEhICAAgMDISvry8KCwvbWRCSCnMcLE1ERORYreoa0+v1rb5Za+/evZg8eTJCQ0MhCAI2b97cZJ1Vq1ahW7ducHV1RUxMDPbt22f1fgDg6NGjMBqNCA8Pb9Pv24tpsDQvsUFERORYraoIeXt733DWaFEUIQgCDAaDVQ0oLy9HdHQ0HnvsMUydOrXJ/Rs2bMCCBQuwatUqjBgxAh988AEmTpyI1NRUREREAABiYmJQXV3d5Hd//PFHhIaGAgAKCgrw6KOP4qOPPrKqfY5gmkeIM0sTERE5VquC0K5du+zWgIkTJ2LixIkt3r9ixQrMmTMHTzzxBABpjNK2bduwevVqLF++HACQnJx83X1UV1djypQpePHFFxEfH3/DdRuHqrZUuazFeYSIiIjk0aogNHr0aHu3o1k1NTVITk7GCy+8YLF83LhxOHDgQKu2IYoiZs+ejdtvvx2PPPLIDddfvnw5li5d2qb2tpV5sDTPGiMiInKoNl9io6KiAhkZGaipqbFYPmjQoJtulEl+fj4MBgOCgoIslgcFBSEnJ6dV29i/fz82bNiAQYMGmccfffrppxg4cGCz67/44otYuHCh+We9Xm/3MUWmMUKsCBERETmW1UHo6tWreOyxx/Df//632futHSPUGteOTzKNR2qNkSNHwmhFpUWj0UCj0VjVvptlOmuMp88TERE5ltUzSy9YsABFRUU4ePAg3Nzc8MMPP2DdunXo1asXtmzZYtPG+fv7Q6lUNqn+5OXlNakSdWS8xAYREZE8rA5CP/30E95++23ExcVBoVAgMjISM2fOxJtvvmkevGwrLi4uiImJwfbt2y2Wb9++/YaDnm9WUlISoqKiEBcXZ9f9AA1jhHiJDSIiIseyumusvLwcgYGBAKRLb1y9ehW9e/fGwIEDcezYMasbUFZWhgsXLph/TktLQ0pKCnx9fREREYGFCxfikUceQWxsLIYPH441a9YgIyMDc+fOtXpf1khMTERiYiL0ej10Op1d98XT54mIiORhdRDq06cPzp07h65du2Lw4MH44IMP0LVrV7z//vvmGZytcfToUSQkJJh/Ng1UnjVrFtauXYvp06ejoKAAy5YtQ3Z2NgYMGICtW7d2qgu8Npw+z64xIiIiR7I6CC1YsADZ2dkAgFdeeQXjx4/H+vXr4eLigrVr11rdgDFjxkAUr18JmTdvHubNm2f1tjsK82Bpdo0RERE5lNVBaMaMGebvhwwZgvT0dJw9exYRERHw9/e3aeOchZqDpYmIiGTR5nmETLRaLYYOHWqLtrQrSUlJSEpKsst0ANdScrA0ERGRLKwOQqIo4uuvv8auXbuQl5fXZI6ejRs32qxxcuJgaSIios7P6iD07LPPYs2aNUhISEBQUFCrJzaklqnNFSF2jRERETmS1UHos88+w8aNGzFp0iR7tMcpKc1jhFgRIiIiciSrJ1TU6XTo3r27PdritNT1Z41xjBAREZFjWR2ElixZgqVLl6KystIe7Wk3HDmzNAdLExERycPqrrEHHngAn3/+OQIDA9G1a1eo1WqL+9syu3R75MjB0jx9noiISB5WB6HZs2cjOTkZM2fO5GBpGzGdNcarzxMRETmW1UHo+++/x7Zt2zBy5Eh7tMcpKXmJDSIiIllYPUYoPDwcXl5e9miL0zJ3jXGMEBERkUNZHYT+/ve/Y9GiRUhPT7dDc5yTUsEJFYmIiORgddfYzJkzUVFRgR49ekCr1TYZLF1YWGizxsnJkZfY4ISKRERE8rA6CK1cudIOzWh/5LjEBgdLExEROZZVQai2tha7d+/GSy+9xEkVbUhlHizNIERERORIVo0RUqvV2LRpk73a4rRU9YOlazmPEBERkUNZPVh6ypQp2Lx5sx2a4rxUvMQGERGRLKweI9SzZ0+8+uqrOHDgAGJiYuDu7m5x/zPPPGOzxjkLU0WIXWNERESOZXUQ+uijj+Dt7Y3k5GQkJydb3CcIAoNQG5jGCLFrjIiIyLGsDkJpaWn2aEe748jT501dY6wIEREROZbVY4QaE0URotg537wTExORmpqKI0eO2H1fDYOlO+exJCIiaq/aFIT+9a9/YeDAgXBzc4ObmxsGDRqETz/91NZtcxoNl9hg1xgREZEjWd01tmLFCrz00kuYP38+RowYAVEUsX//fsydOxf5+fn4wx/+YI92dmqmS2wYWBEiIiJyKKuD0LvvvovVq1fj0UcfNS+755570L9/fyxZsoRBqA3Mg6VZESIiInIoq7vGsrOzER8f32R5fHw8srOzbdIoZ6NW8qKrREREcrA6CPXs2RNffvllk+UbNmxAr169bNIoZ6M0X3S18w4+JyIiao+s7hpbunQppk+fjr1792LEiBEQBAE///wzdu7c2WxAohszDZYGpFPoVY1+JiIiIvuxuiI0depUHDp0CP7+/ti8eTM2btwIf39/HD58GFOmTLFHG2WRlJSEqKgoxMXF2X1fpooQwMtsEBEROZIgsi/muvR6PXQ6HUpKSuDl5WWXfVTVGtD3pR8AAKeWjoeHxupCHRERETXS2vfvm5pQkWxD1bgixMtsEBEROUyrSw8KhQKCcP2xK4IgoK6u7qYb5WzYNUZERCSPVgehTZs2tXjfgQMH8O677/KMpzYSBAEqhYA6o8hT6ImIiByo1UHonnvuabLs7NmzePHFF/Htt99ixowZePXVV23aOGeiNAUhTqpIRETkMG0aI5SVlYXf//73GDRoEOrq6pCSkoJ169YhIiLC1u1zGpxUkYiIyPGsCkIlJSV4/vnn0bNnT5w+fRo7d+7Et99+iwEDBtirfU5DxQuvEhEROVyru8befPNNvPHGGwgODsbnn3/ebFcZtZ2q0ezSRERE5BitDkIvvPAC3Nzc0LNnT6xbtw7r1q1rdr2NGzfarHHORKVg1xgREZGjtToIPfroozc8fZ7aztQ1Vst5hIiIiBym1UFo7dq1dmxG+5OUlISkpCQYDAaH7M/UNWZg1xgREZHDcGbpFiQmJiI1NRVHjhxxyP5U9WeN1bJrjIiIyGEYhNoJVoSIiIgcj0GonTCPEeLp80RERA7DINRO8KwxIiIix2MQaicausZYESIiInIUBqF2ouH0eVaEiIiIHIVBqJ0wdY1xsDQREZHjMAi1E5xQkYiIyPEYhNoJ82BpVoSIiIgchkGoneBFV4mIiByPQaidMHWN1bFrjIiIyGEYhNoJtZLzCBERETkag1A7oWTXGBERkcMxCLUTanaNERERORyDUDvBihAREZHjMQi1ICkpCVFRUYiLi3PI/hpOn2dFiIiIyFEYhFqQmJiI1NRUHDlyxCH7a+gaY0WIiIjIURiE2gklJ1QkIiJyOAahdoKDpYmIiByPQaidMA2WrmVFiIiIyGEYhNoJ04SKBo4RIiIichgGoXZCZa4IsWuMiIjIURiE2glT15iBXWNEREQOwyDUTvBaY0RERI7HINROmK4+X8uzxoiIiByGQaidULFrjIiIyOEYhNoJ0yU2ePo8ERGR4zAItROmrjEDzxojIiJyGAahdsKlfrB0ZY1B5pYQERE5DwahdiJY5woAyCqukrklREREzoNBqJ2I8NUCAHL0VaiqZVWIiIjIERiE2glfdxdoXZQAgCvFlTK3hoiIyDkwCLUTgiCYq0KZhRUyt4aIiMg5MAi1I118GISIiIgciUGoHQn3dQMAZBaxa4yIiMgRGITaEXaNEREROVanD0KlpaWIi4vD4MGDMXDgQHz44YdyN6lF4fVdYxkMQkRERA6hkrsB9qbVarFnzx5otVpUVFRgwIABuO++++Dn5yd305qI8GNFiIiIyJE6fUVIqVRCq5UCRlVVFQwGA0SxfV7Pq4uPNEZIX1WHkopamVtDRETU+ckehPbu3YvJkycjNDQUgiBg8+bNTdZZtWoVunXrBldXV8TExGDfvn1W7aO4uBjR0dHo0qULFi1aBH9/fxu13ra0Lir4e7gAADKLWBUiIiKyN9mDUHl5OaKjo/Hee+81e/+GDRuwYMECLF68GMePH8eoUaMwceJEZGRkmNeJiYnBgAEDmtyysrIAAN7e3vjll1+QlpaGf//738jNzXXIY2uLcA6YJiIichjZxwhNnDgREydObPH+FStWYM6cOXjiiScAACtXrsS2bduwevVqLF++HACQnJzcqn0FBQVh0KBB2Lt3Lx544IFm16murkZ1dbX5Z71e39qHYhPhPloczyjmgGkiIiIHkL0idD01NTVITk7GuHHjLJaPGzcOBw4caNU2cnNzzWFGr9dj79696NOnT4vrL1++HDqdznwLDw9v+wNog4a5hBiEiIiI7K1dB6H8/HwYDAYEBQVZLA8KCkJOTk6rtnH58mXcdtttiI6OxsiRIzF//nwMGjSoxfVffPFFlJSUmG+ZmZk39Ris1TCXECdVJCIisjfZu8ZaQxAEi59FUWyyrCUxMTFISUlp9b40Gg00Go01zbOpcF5mg4iIyGHadUXI398fSqWySfUnLy+vSZWoszANlr5cVAmjsX2e5k9ERNRZtOsg5OLigpiYGGzfvt1i+fbt2xEfH2/XfSclJSEqKgpxcXF23c+1QnSuUCoE1BiMyC2tcui+iYiInI3sXWNlZWW4cOGC+ee0tDSkpKTA19cXERERWLhwIR555BHExsZi+PDhWLNmDTIyMjB37ly7tisxMRGJiYnQ6/XQ6XR23VdjKqUCod6uyCysRGZhJUJ0bg7bNxERkbORPQgdPXoUCQkJ5p8XLlwIAJg1axbWrl2L6dOno6CgAMuWLUN2djYGDBiArVu3IjIyUq4m212Er7Y+CFVgWDdfuZtDRETUackehMaMGXPDS17MmzcP8+bNc1CL5CcNmC7gXEJERER21q7HCMlJrjFCQKPZpTmXEBERkV0xCLUgMTERqampOHLkiMP3bT5zjHMJERER2RWDUDsUXn8VenaNERER2ReDUDtkml06t7QKVbUGmVtDRETUeTEItUO+7i7QuighisCVYnaPERER2QuDUAvkHCwtCAIvtUFEROQADEItkHOwNND4zDFWhIiIiOyFQaidCveVBkyzIkRERGQ/DELtlGnANIMQERGR/TAItVPmMUKcVJGIiMhuGITaKdMYoYwCBiEiIiJ7YRBqgZxnjQENY4T0VXUoqaiVpQ1ERESdHYNQC+Q+a0zrooK/hwsAdo8RERHZC4NQO2YaMH0hr0zmlhAREXVODELt2JAIHwDAkfRCmVtCRETUOTEItWPDuvkCAA6nMQgRERHZA4NQOxbXVQpCv+aVobC8RubWEBERdT4MQu2Yr7sLegV6AGD3GBERkT0wCLVA7tPnTdg9RkREZD8MQi2Q+/R5EwYhIiIi+2EQaudMQeh0VgnKqutkbg0REVHnwiDUzoXo3BDu6wajCCRfKpK7OURERJ0Kg1AHMKyrHwDgcFqBzC0hIiLqXBiEOoBh3eonVkxjRYiIiMiWGIQ6gGHdpIpQSmYxqmoNMreGiIio82AQ6gC6+mkR4KlBjcGIXzKL5W4OERFRp8Eg1AEIgoBh9bNMc2JFIiIi22EQakF7mVDRxHQa/SHOJ0RERGQzDEItaC8TKpqYgtCxS0WoMxhlbg0REVHnwCDUQfQJ8oSXqwrlNQakZuvlbg4REVGnwCDUQSgUgvlq9LzcBhERkW0wCHUgHCdERERkWwxCHcjwHtJ8QnvPX0Wuvkrm1hAREXV8DEIdyMAwHWIjfVBdZ8SqXRfkbg4REVGHxyDUgQiCgIXjegMAPj+ciaziSplbRERE1LExCHUw8T38cWt3X9QYjEhiVYiIiOimMAh1QAvv7AMA+PJoJjILK2RuDRERUcfFINQBDevmi1G9/FFrEPHeT6wKERERtRWDUAva2yU2rrXgDmms0NfHLiM9v1zm1hAREXVMDEItaG+X2LhWTKQPxvQJgMEo4h8//Sp3c4iIiDokBqEObOGdUlVo8/Er+OJwBipq6mRuERERUcfCINSBDerijQn9g2EUgRc2nsQtf92JlzafwumsErmbRkRE1CEIoiiKcjeiPdPr9dDpdCgpKYGXl5fczWmioqYO6w5cwhdHMnCpoOEMsgn9g7FqxlAoFIKMrSMiIpJHa9+/WRHq4LQuKjw1pgd2/XEM1j9xC+4aFAKVQsAPp3Pw6cFLcjePiIioXWMQ6iQUCgEjevoj6eGheGVyFADgjR/O4nIR5xkiIiJqCYNQJzTjlkjEdfVBRY0BizedAns/iYiImscg1AkpFAJenzoILioF9py/is0pV+RuEhERUbvEINRJ9QjwwLNjewEAln6bivyyaplbRERE1P4wCHViT97WHf1CvFBcUYul36bK3RwiIqJ2h0GoE1MrFfi/+wdBqRDw7S9ZWLX7AuoMRrmbRURE1G4wCHVyA8J0mDu6OwDgzR/OYfJ7+3Eso0jmVhEREbUPDEJO4I939sEbUwfCW6vGmWw9pq4+gD9vOoniihq5m+YQoiiivJqXHyEioqY4s/QNtPeZpa1RUFaN5f89i6+TLwMABAEI1bkh0k+Lrv7u6Obnjkg/LSL93BHhq4Wbi1LmFt+86joDnlh3FEfTi7Bq5lAk9AmUu0lEROQArX3/ZhC6gc4UhEwOXizAK/85jXO5pdddL9BTgwBPDQBAFAERgEoh4N4hYXh8RFcIQvu+fIcoinjuqxP45pgU/Dw1KmycF49eQZ4yt4yIiOyNQegmJSUlISkpCQaDAefPn+9UQQiQQkJBeQ3S88uRll+O9IJypOdX4FJhOS4VVKC06vpdSXdHh+KNqYPaddVo9e7f8MYPZ6EQgF6BnjiXW4oIXy3+kzgCPu4ucjePiIjsiEHIRjpjRehGRFFESWUtLhVUoLCiBgIAQRAgADiTrcf/bTuHOqOIAWFeWPNILEK93QAAZdV12HoyG9+fyEZ1nQG+7i7w0brAz90FgV6uGN07AOG+Woc8hm2nczD3s2SIIrD07v6YHB2Ke5J+RmZhJW7t7ot/PX4LXFTXHyJXXWeAUhCgUnIoHRFRR8MgZCPOGIRu5ODFAsxbfwyF5TXw99Bg0fg+OHixAP89lYPKWsN1fze6iw4TB4Zg4oBgeLu5IDVbjzPZeqRm63GpoBwalRLuGiXcXVRw16jg6aqCl5saXq5qeLmp4O3mgqhQL/hep6Jz6koJHnj/f6isNeDR4ZFYds8AAMD53FLct+oAyqrr8NCwCPxtyoBmu/cuFZTjk/3p+PJoJny0Llh8Vz9MHBDcZN2s4kqs2XsRZ3P0qKkzosZgRE2dEaII3BEVhCdGdoOfh6bZNuaUVMFFpYCPVt3uuxiJiDoiBiEbYRBqXmZhBX7/r6M4m2M5zqh7gDumDu2CcF8tisprUFBeg6LyGpzLLcXR9EIYbfRs6xPkiVu6++LW7n7o4uOGK0WVyCisQEZhBX5MzcXV0mqM6uWPT2bHWVR0fjqbiznrjkIUpe69/qFeCPfVItxHi7LqOnyyPw3bz+Ti2v+KET39sGRyf/QK8kSevgpJuy7g88OZqLnOvExuaiVm3BKBJ2/rjkAvV1zIKzNXzEzjszQqBUJ0rgjWuaJHgAdm3hqJfiHNP89EUcTV0mrkl9WgsLwGBeXVKCyvgVIhwEfrYq7A6bRqqJUCVAoFlAoBSoUArVoJhaL5wFVRU4dvf8lCUUUt7hoY0mzVLjVLj49/TsOveaWICvHC0AgfDI30Rnd/j2a3azSK+OVyMXaeycPeX69CpRAwrJsfbunui9hIH3i6qls8bs25kFeK/9t2DudyShHo6YognSuCvTQI1rkhJtIHg8J0LT6+9q6q1oBjl4rg6qJE7yBPeGhUcjfJoZIvFWLjsSsI0bliaIQPBoV7O90x6OiKymvwv4sFOJ1VgupaI+qMIuqMRtQZRATrXHFb7wBEd/GG0sH/owxCNsIg1LKKmjq8uPEkfv41HxMGBGNqTBcMCfduscJxtbQaP6bmYOvJbBy8WAiDUUQXHzf0C/FCVIgXegZ6wGAUUVZdh/L6W2l1HfSVddBX1UJfWYurZdW4eLX8hm3rEeCOjfNGQOfW9A13zd7f8LetZ6/7+2P6BGB2fFccyyjG+3t+Q02dESqFgIS+gdh7/iqq66QAdEs3X0yPC4e7RgUXlQIapQIF5TX4cN9FnLhcAgBwUSkQ4avFhbwy8/YVAloMhQl9AvDUmJ6I6+oDQRBwLqcU353Iwre/ZCG9oOKGj705Plo1xvYLwrioINzWOwCuaiUuF1Xg0/9dwhdHMlFSWWted2RPf0yLC8e4qCAcvFiAD/ddxP4LBc1u18tVhUg/d3hr1fDWusBHq0ZljQG7zl1t8bIuCkGa3+q+IWGYGtPluqGosLwGK3ecx/pDGTBcJ0X7e2hwe98A3N43CP1DvZBRWIGLV8vw29VyXCooh4erGt393dE9wB3d/T0Q5KVBUUVtfbCUbloXFbr5u6ObvzuCvDQWz+PqOgNKKmqRX1aDq2XVuFpajbzSKhSW1aCuvl2ml9Jao4iqGgMqagyorDWgus6AMG8t+oV4om+wF/qGeEIUgV1n87DjTC72/ZpvUUkN83ZD32BP9A72RFSIF6JCvdDVz93qNxFT8D6UVgBfd039Y9Oim78HPDQqFJbXoLBcCtbFFTXw89Ag0leLCD8tQnRuUCoE1NQZcbWsGrn6KlwtrYarWgl/DxcEeGrg566BUiGgoqYOefpq5NUfE9MxNYX2qloD7ugXhKlDu0CnbfhbXy2txuv/PWs+maHx86N3kCf6hXjBR+sCb60aPlo1fNxdEBvpi2Cd63WfL5cKypFVXIUrxRXIKq4yPw9Nf08BQKi3G4ZEeGNIhDcCPVventwMRhFZxZVILyjH1dJqBOtcEennjhAvV3PwL6msxbmcUpzN0eNKUSUGhOlwW68Ai2Nta5U1BhxOL8T+C/nYfyEfqdn6Jh8er6VzU2NUL3/c1jsAw7r6ItJPa/dqOIOQjTAI2Ye+Snrj9bKyMgBI0wAcTivEobRCHLxYgPyyGoT7uiGivrIT4afFhAHBLW5bFEX8dDYPxzKKkFlYicyiCmQWVqKq1oDJ0aGYM7IregY2nFmWUVCBV79PxfbUXPOyoRHe+OO4Pojv4dfsP7Moithz/ire/ekCki9JE1iqFAJG9fLHpIEhGBcVDFcXBfL01cguqUJ2SSW2p+Zi68lsc0AaHO6Nipo6nM+1DFC+7i4WN6MRKKyQ3swKy6XAeKNKVVSoF45nFJn3FemnRZi3Gw781hB41EoBtQZpBaVCwMQBwbgzKgip2Xocv1SME1eKUVXb8n48NSrc1icAY/sGwigChy4W4HB6IS41CnMeGhXuj+mCR4dHonuAB+oM0htvTkkVDqcVImnXBejrB+7fGRWER26NREllLXL1VcgpqcKlwgr877cClNl4niitixIhOldU1hhQVFF7wy7fmxXkpYEoAnmlzYdHN7USfYI90cXHDTo3Nbzc1NC5qeHpqoKrSgmNWgGNSgm1UsCJyyXYejK7SbXWGmqlAA+NCkUVtS2uIwiAq0rZ6mOjUSkwOToUDw2LwKkrJXjrx3PmkzLuGRwKg1HE8YxiXCmuvO52YiN9MGlgCCYODEaAhwYpmcXYfe4qdp3Lw+ksfesfZL0wbzcM6qJDgKcGuvrj6q11gVopoM4gwmAUUWs0wigCfu4uCPKSKriBnhrU1BlxNkeP1OxSpGbpcT63FPrKWlTUGFBRU4eKGgM8XVW4b2gXzLglApF+7s22wWgUcamwAmfqhwqcyS7FxfwyZBZWmP8HG3NRKtDF1w1VNQZklVQ1uV+pEBAT4YMxfQMQ38MfPQM9mq2y1dQZkVlUgapaA3oHeULdwnhIo1HEudxS7Pv1Kvaez8fh9ELU1Fn+7/cO8kBsV194uqqgUjRUpM/lSL+nv+YEHB+tGoPDvTEkwgdDIrwRG+lr85NvGIRshEGITHafy8N3J7Jx16AQjOkd0KpPM6Io4uilIuTqqzCq540/paXnl2PNvov4Ovmy+YVGrRQwuncgJkeH4I5+QXBvZbeB0SjCIIqoNRhx4nIJtp3OwY+ncy3eaEb09MNj8d2Q0DcQSoWAzMIKfHU0E18lX0Z2SRXcXZR4cFgEHhvRFV18LLvMag1GnMspRV5pFYrKa1FcWYviihoYjCLie/hjWDffZgekZ5dU4sfTuVj3v3SL6l6ApwYFZdVNKmX9Qrzw0l39EN/Tv9nHWVNnxJH0Quw4k4udZ/KQVVyJCF+tVP0J8EBXP3eUVtUiLb8cF6+W42J+GfLLauCjVSPAUwN/D+lmWiezqLLZ6pMphAZ4uiLAU4MADw38PKQ3TAECBEGqNigUArQuSri5qOCmlsLJpYIKnM3R42x2KdIKyiGKwMAwHe7oF4Sx/QLRP9QLgiCgqLwG53NLcT63FKnZpTiTrce5nNI2BTGVQsDIXv4Y2y8IFdV1SC+QHn96QTkqqg3w83CBn4cGfu4u0LmpcbWsGhkFFcgssnzzVSsFBHq6wt9Tg+paQ33XrOXfSeuiNE+3Eejpaq4a+XtoUFFjwJdHM5sNZgPCvLDsngEYGuFjXparr8LxjCJcKqhAUUUtSiprUFRei6ySSnOV1cRDo2oSgkN1rgj1djPf/D1coKj/XxUh/V9czC/D8YxinMstvWEloyWmf39rfn9UL3/MuCUSHhoVzuWW4nxOqfQ1txQVNc3/jV2UCkT4aRHgoUF2SSUuF1Waq5AmYd5u6BPsiWCdK46kFeLXRtVnk0BPDboHSHPE5ZfV4OLVMovnukalwIAwHYaEe2NgFx30lbU4k1OKs/XPwfJr2heic8WoXv4Y0dMfw3v4XbeyVmcw4pfLxdhz7ip+vpCPU1f0TT6s/bBgFPoG2/Y9lkHIRhiESA55pVXYkpIFnZsa4/oHN9vF1xaiKOJ0lh4pmcWI7erT4guPwSjiXE4puvi6talq1xpGo4ifL+Rj3YF0/HQuz/yGolIICPTUINTbDQ/EdsH9MeFWdQsZjeINxwtdbx3Tp+Sckip4aFTmcVeeGpVNxiFV1NShutbY6ikcDEYR6QXlOJOtR56+GiWVtdBX1aKkshalVXWorjOiutYgfa0zIkTnigkDgjEuKgjeWuuniTAYRWSXVKK0qg6Bnhr4aF2aPG6DUURheQ0qaurg56G54ZgeURRxLKMY6w9dwncnsuGmVuJP4/vgoWERVv1tc0qq8N9T2dh6MhtH0qVKq85Njdt6B2BM7wDc1jvAPPdZa5RW1eLk5RKcySlFSUUNiiul41pcUYs6oxFKhQJqhQCVUmpjflkNckqqkFdaZQ6LQV4aRIV4oV+IF/qGeMHfwwVaF5UUhtVKnM0pxWcHL2Hvr1evG5o0KgX6BHuiX333aa9AT3T1b+imNDF1l2UWVkCllH7n2teHzMIK7D6Xh5/O5uHklRLkl7V8FQF3FyWUCqFJxeZarmoFbu3uh1G9AjC6tz96BHi0uWurus6AM9mlSMkowvHMYpzLKcX3z4yy+RgiBiEbYRAisr+s4krkl1Uj2MsVfh4ahw+qJMepqjVArVTc9N/YNG6pb7Cnw6e4MBpFFFbUQCEI1z2DtbGMggqsP3wJW1Ky4KaWBsb3DvZEnyBP9AmWKpf2ehwllaaKaBkyCyvh7+mCbv7u6BHggcD64JiWX46UzGIczyjGqawSeLup0bc+4PUL9kQ3f/u1z14YhGyEQYiIiKjjae37d8eKd0REREQ2xCBERERETotBiIiIiJwWgxARERE5LQYhIiIicloMQkREROS0GISIiIjIaTEIERERkdNiECIiIiKnxSBERERETotBiIiIiJwWgxARERE5LQYhIiIicloMQkREROS0VHI3oL0TRREAoNfrZW4JERERtZbpfdv0Pt4SBqEbKC0tBQCEh4fL3BIiIiKyVmlpKXQ6XYv3C+KNopKTMxqNyMrKgqenJwRBsNl29Xo9wsPDkZmZCS8vL5ttl5risXYcHmvH4bF2LB5vx7HVsRZFEaWlpQgNDYVC0fJIIFaEbkChUKBLly52276Xlxf/qRyEx9pxeKwdh8fasXi8HccWx/p6lSATDpYmIiIip8UgRERERE6LQUgmGo0Gr7zyCjQajdxN6fR4rB2Hx9pxeKwdi8fbcRx9rDlYmoiIiJwWK0JERETktBiEiIiIyGkxCBEREZHTYhAiIiIip8UgJJNVq1ahW7ducHV1RUxMDPbt2yd3kzq05cuXIy4uDp6enggMDMS9996Lc+fOWawjiiKWLFmC0NBQuLm5YcyYMTh9+rRMLe48li9fDkEQsGDBAvMyHmvbunLlCmbOnAk/Pz9otVoMHjwYycnJ5vt5vG2jrq4Of/nLX9CtWze4ubmhe/fuWLZsGYxGo3kdHuu22bt3LyZPnozQ0FAIgoDNmzdb3N+a41pdXY2nn34a/v7+cHd3x913343Lly/ffONEcrgvvvhCVKvV4ocffiimpqaKzz77rOju7i5eunRJ7qZ1WOPHjxc/+eQT8dSpU2JKSop41113iREREWJZWZl5nddff1309PQUv/nmG/HkyZPi9OnTxZCQEFGv18vY8o7t8OHDYteuXcVBgwaJzz77rHk5j7XtFBYWipGRkeLs2bPFQ4cOiWlpaeKOHTvECxcumNfh8baN1157TfTz8xO/++47MS0tTfzqq69EDw8PceXKleZ1eKzbZuvWreLixYvFb775RgQgbtq0yeL+1hzXuXPnimFhYeL27dvFY8eOiQkJCWJ0dLRYV1d3U21jEJLBsGHDxLlz51os69u3r/jCCy/I1KLOJy8vTwQg7tmzRxRFUTQajWJwcLD4+uuvm9epqqoSdTqd+P7778vVzA6ttLRU7NWrl7h9+3Zx9OjR5iDEY21bzz//vDhy5MgW7+fxtp277rpLfPzxxy2W3XfffeLMmTNFUeSxtpVrg1BrjmtxcbGoVqvFL774wrzOlStXRIVCIf7www831R52jTlYTU0NkpOTMW7cOIvl48aNw4EDB2RqVedTUlICAPD19QUApKWlIScnx+K4azQajB49mse9jRITE3HXXXfhjjvusFjOY21bW7ZsQWxsLB544AEEBgZiyJAh+PDDD83383jbzsiRI7Fz506cP38eAPDLL7/g559/xqRJkwDwWNtLa45rcnIyamtrLdYJDQ3FgAEDbvrY86KrDpafnw+DwYCgoCCL5UFBQcjJyZGpVZ2LKIpYuHAhRo4ciQEDBgCA+dg2d9wvXbrk8DZ2dF988QWOHTuGI0eONLmPx9q2Ll68iNWrV2PhwoX485//jMOHD+OZZ56BRqPBo48+yuNtQ88//zxKSkrQt29fKJVKGAwG/PWvf8VDDz0EgM9te2nNcc3JyYGLiwt8fHyarHOz750MQjIRBMHiZ1EUmyyjtpk/fz5OnDiBn3/+ucl9PO43LzMzE88++yx+/PFHuLq6trgej7VtGI1GxMbG4m9/+xsAYMiQITh9+jRWr16NRx991Lwej/fN27BhAz777DP8+9//Rv/+/ZGSkoIFCxYgNDQUs2bNMq/HY20fbTmutjj27BpzMH9/fyiVyiYJNi8vr0kaJus9/fTT2LJlC3bt2oUuXbqYlwcHBwMAj7sNJCcnIy8vDzExMVCpVFCpVNizZw/+8Y9/QKVSmY8nj7VthISEICoqymJZv379kJGRAYDPbVv605/+hBdeeAEPPvggBg4ciEceeQR/+MMfsHz5cgA81vbSmuMaHByMmpoaFBUVtbhOWzEIOZiLiwtiYmKwfft2i+Xbt29HfHy8TK3q+ERRxPz587Fx40b89NNP6Natm8X93bp1Q3BwsMVxr6mpwZ49e3jcrTR27FicPHkSKSkp5ltsbCxmzJiBlJQUdO/encfahkaMGNFkKojz588jMjISAJ/btlRRUQGFwvJtUalUmk+f57G2j9Yc15iYGKjVaot1srOzcerUqZs/9jc11JraxHT6/McffyympqaKCxYsEN3d3cX09HS5m9ZhPfXUU6JOpxN3794tZmdnm28VFRXmdV5//XVRp9OJGzduFE+ePCk+9NBDPO3VRhqfNSaKPNa2dPjwYVGlUol//etfxV9//VVcv369qNVqxc8++8y8Do+3bcyaNUsMCwsznz6/ceNG0d/fX1y0aJF5HR7rtiktLRWPHz8uHj9+XAQgrlixQjx+/Lh52pjWHNe5c+eKXbp0EXfs2CEeO3ZMvP3223n6fEeWlJQkRkZGii4uLuLQoUPNp3lT2wBo9vbJJ5+Y1zEajeIrr7wiBgcHixqNRrztttvEkydPytfoTuTaIMRjbVvffvutOGDAAFGj0Yh9+/YV16xZY3E/j7dt6PV68dlnnxUjIiJEV1dXsXv37uLixYvF6upq8zo81m2za9euZl+jZ82aJYpi645rZWWlOH/+fNHX11d0c3MTf/e734kZGRk33TZBFEXx5mpKRERERB0TxwgRERGR02IQIiIiIqfFIEREREROi0GIiIiInBaDEBERETktBiEiIiJyWgxCRERE5LQYhIiIbkAQBGzevFnuZhCRHTAIEVG7Nnv2bAiC0OQ2YcIEuZtGRJ2ASu4GEBHdyIQJE/DJJ59YLNNoNDK1hog6E1aEiKjd02g0CA4Otrj5+PgAkLqtVq9ejYkTJ8LNzQ3dunXDV199ZfH7J0+exO233w43Nzf4+fnhySefRFlZmcU6//znP9G/f39oNBqEhIRg/vz5Fvfn5+djypQp0Gq16NWrF7Zs2WK+r6ioCDNmzEBAQADc3NzQq1evJsGNiNonBiEi6vBeeuklTJ06Fb/88gtmzpyJhx56CGfOnAEAVFRUYMKECfDx8cGRI0fw1VdfYceOHRZBZ/Xq1UhMTMSTTz6JkydPYsuWLejZs6fFPpYuXYpp06bhxIkTmDRpEmbMmIHCwkLz/lNTU/Hf//4XZ86cwerVq+Hv7++4A0BEbXfTl20lIrKjWbNmiUqlUnR3d7e4LVu2TBRFUQQgzp071+J3brnlFvGpp54SRVEU16xZI/r4+IhlZWXm+7///ntRoVCIOTk5oiiKYmhoqLh48eIW2wBA/Mtf/mL+uaysTBQEQfzvf/8riqIoTp48WXzsscds84CJyKE4RoiI2r2EhASsXr3aYpmvr6/5++HDh1vcN3z4cKSkpAAAzpw5g+joaLi7u5vvHzFiBIxGI86dOwdBEJCVlYWxY8detw2DBg0yf+/u7g5PT0/k5eUBAJ566ilMnToVx44dw7hx43DvvfciPj6+TY+ViByLQYiI2j13d/cmXVU3IggCAEAURfP3za3j5ubWqu2p1eomv2s0GgEAEydOxKVLl/D9999jx44dGDt2LBITE/HWW29Z1WYicjyOESKiDu/gwYNNfu7bty8AICoqCikpKSgvLzffv3//figUCvTu3Ruenp7o2rUrdu7ceVNtCAgIwOzZs/HZZ59h5cqVWLNmzU1tj4gcgxUhImr3qqurkZOTY7FMpVKZByR/9dVXiI2NxciRI7F+/XocPnwYH3/8MQBgxowZeOWVVzBr1iwsWbIEV69exdNPP41HHnkEQUFBAIAlS5Zg7ty5CAwMxMSJE1FaWor9+/fj6aefblX7Xn75ZcTExKB///6orq7Gd999h379+tnwCBCRvTAIEVG798MPPyAkJMRiWZ8+fXD27FkA0hldX3zxBebNm4fg4GCsX78eUVFRAACtVott27bh2WefRVxcHLRaLaZOnYoVK1aYtzVr1ixUVVXh7bffxnPPPQd/f3/cf//9rW6fi4sLXnzxRaSnp8PNzQ2jRo3CF198YYNHTkT2JoiiKMrdCCKithIEAZs2bcK9994rd1OIqAPiGCEiIiJyWgxCRERE5LQ4RoiIOjT27hPRzWBFiIiIiJwWgxARERE5LQYhIiIicloMQkREROS0GISIiIjIaTEIERERkdNiECIiIiKnxSBERERETotBiIiIiJzW/weRNpTT86LnyQAAAABJRU5ErkJggg==",
      "text/plain": [
       "<Figure size 640x480 with 1 Axes>"
      ]
     },
     "metadata": {},
     "output_type": "display_data"
    }
   ],
   "source": [
    "plot_losses(train_losses, val_losses, \"Weibull\")"
   ]
  },
  {
   "cell_type": "markdown",
   "id": "86139132-d337-47b7-a8ad-eac1e255f91d",
   "metadata": {},
   "source": [
    "### Section 2.3: Weibull AFT model evaluation\n",
    "\n",
    "We evaluate the predictive performance of the model using \n",
    "\n",
    "* the [C-index](../_autosummary/torchsurv.metrics.cindex.html), which measures the the probability that a model correctly predicts which of two comparable samples will experience an event first based on their estimated risk scores,\n",
    "* the [AUC](../_autosummary/torchsurv.metrics.auc.html), which measures the probability that a model correctly predicts which of two comparable samples will experience an event by time t based on their estimated risk scores, and\n",
    "* the [Brier score](../_autosummary/torchsurv.metrics.brier_score.html), which measures the model's calibration by calculating the mean square error between the estimated survival function and the empirical (i.e., in-sample) event status."
   ]
  },
  {
   "cell_type": "markdown",
   "id": "1cb226f5",
   "metadata": {},
   "source": [
    "We start by obtaining the subject-specific log hazard and survival probability at every time $t$ observed on the test set"
   ]
  },
  {
   "cell_type": "code",
   "execution_count": 21,
   "id": "11599a1f-597b-4ebf-8a15-d3f9db1ebcca",
   "metadata": {},
   "outputs": [],
   "source": [
    "weibull_model.eval()\n",
    "with torch.no_grad():\n",
    "    # event and time of length n\n",
    "    x, (event, time) = next(iter(dataloader_test))\n",
    "    log_params = weibull_model(x)  # shape = (n,2)\n",
    "\n",
    "# Compute the log hazards from weibull log parameters\n",
    "log_hz = log_hazard(log_params, time)  # shape = (n,n)\n",
    "\n",
    "# Compute the survival probability from weibull log parameters\n",
    "surv = survival_function(log_params, time)  # shape = (n,n)"
   ]
  },
  {
   "cell_type": "markdown",
   "id": "7e309515",
   "metadata": {},
   "source": [
    "We can evaluate the concordance index, its confidence interval and the p-value of the statistical test testing whether the c-index is greater than 0.5:"
   ]
  },
  {
   "cell_type": "code",
   "execution_count": 22,
   "id": "afd7e7a5-c909-41eb-a48f-a9c9832eb33b",
   "metadata": {},
   "outputs": [
    {
     "name": "stdout",
     "output_type": "stream",
     "text": [
      "Weibull model performance:\n",
      "Concordance-index   = 0.4327795207500458\n",
      "Confidence interval = tensor([0.3040, 0.5615])\n",
      "p-value             = 0.8468805551528931\n"
     ]
    }
   ],
   "source": [
    "# Concordance index\n",
    "weibull_cindex = ConcordanceIndex()\n",
    "print(\"Weibull model performance:\")\n",
    "print(f\"Concordance-index   = {weibull_cindex(log_hz, event, time)}\")\n",
    "print(f\"Confidence interval = {weibull_cindex.confidence_interval()}\")\n",
    "\n",
    "# H0: cindex = 0.5, Ha: cindex >0.5\n",
    "print(f\"p-value             = {weibull_cindex.p_value(alternative = 'greater')}\")"
   ]
  },
  {
   "cell_type": "markdown",
   "id": "d985e48c",
   "metadata": {},
   "source": [
    "For time-dependent prediction (e.g., 5-year mortality), the C-index is not a proper measure. Instead, it is recommended to use the AUC. The probability to correctly predicts which of two comparable patients will experience an event by 5-year based on their estimated risk scores is the AUC evaluated at 5-year (1825 days) obtained with"
   ]
  },
  {
   "cell_type": "code",
   "execution_count": 23,
   "id": "ca4e6c56",
   "metadata": {},
   "outputs": [
    {
     "name": "stdout",
     "output_type": "stream",
     "text": [
      "AUC 5-yr             = tensor([0.4158])\n",
      "AUC 5-yr (conf int.) = tensor([0.3684, 0.4632])\n",
      "AUC 5-yr (p value)   = tensor([0.9998])\n"
     ]
    }
   ],
   "source": [
    "new_time = torch.tensor(1825.0)\n",
    "\n",
    "# subject-specific log hazard at \\5-yr\n",
    "log_hz_t = log_hazard(log_params, time=new_time)  # shape = (n)\n",
    "weibull_auc = Auc()\n",
    "\n",
    "# auc evaluated at new time = 1825, 5 year\n",
    "print(f\"AUC 5-yr             = {weibull_auc(log_hz_t, event, time, new_time=new_time)}\")\n",
    "print(f\"AUC 5-yr (conf int.) = {weibull_auc.confidence_interval()}\")\n",
    "print(f\"AUC 5-yr (p value)   = {weibull_auc.p_value(alternative='greater')}\")"
   ]
  },
  {
   "cell_type": "markdown",
   "id": "66b00e9f",
   "metadata": {},
   "source": [
    "Lastly, we can evaluate the time-dependent Brier score and the integrated Brier score"
   ]
  },
  {
   "cell_type": "code",
   "execution_count": 24,
   "id": "b1d99480-b643-4836-acd3-7614fa903543",
   "metadata": {},
   "outputs": [
    {
     "name": "stdout",
     "output_type": "stream",
     "text": [
      "Brier score             = tensor([0.4088, 0.4081, 0.4071, 0.4390, 0.4405])\n",
      "Brier score (conf int.) = tensor([[0.4044, 0.4021, 0.4000, 0.4294, 0.4303],\n",
      "        [0.4133, 0.4140, 0.4143, 0.4485, 0.4507]])\n",
      "Integrated Brier score  = 0.24420785903930664\n"
     ]
    }
   ],
   "source": [
    "brier_score = BrierScore()\n",
    "\n",
    "# brier score at first 5 times\n",
    "print(f\"Brier score             = {brier_score(surv, event, time)[:5]}\")\n",
    "print(f\"Brier score (conf int.) = {brier_score.confidence_interval()[:,:5]}\")\n",
    "\n",
    "# integrated brier score\n",
    "print(f\"Integrated Brier score  = {brier_score.integral()}\")"
   ]
  },
  {
   "cell_type": "markdown",
   "id": "0ca1d08c",
   "metadata": {},
   "source": [
    "We can test whether the time-dependent Brier score is smaller than what would be expected if the survival model was not providing accurate predictions beyond random chance. We use a bootstrap permutation test and obtain the p-value with:"
   ]
  },
  {
   "cell_type": "code",
   "execution_count": 25,
   "id": "9754fdcd",
   "metadata": {},
   "outputs": [
    {
     "name": "stdout",
     "output_type": "stream",
     "text": [
      "Brier score (p-val)        = tensor([0.7680, 0.9690, 0.6890, 0.7730, 0.9120])\n"
     ]
    }
   ],
   "source": [
    "# H0: bs = bs0, Ha: bs < bs0; where bs0 is the expected brier score if the survival model was not providing accurate predictions beyond random chance.\n",
    "\n",
    "# p-value for brier score at first 5 times\n",
    "print(f\"Brier score (p-val)        = {brier_score.p_value(alternative = 'less')[:5]}\")"
   ]
  },
  {
   "cell_type": "markdown",
   "id": "31f7e7f6-8f07-4f82-8653-8d0d2d1ed84f",
   "metadata": {},
   "source": [
    "## Section 3: Models comparison\n",
    "\n",
    "We can compare the predictive performance of the Cox proportional hazards model against the Weibull AFT model."
   ]
  },
  {
   "cell_type": "markdown",
   "id": "ed057468-ce75-4d3e-a825-71b55effcec8",
   "metadata": {},
   "source": [
    "### Section 3.1: Concordance index\n",
    "The statistical test is formulated as follows, H0: cindex cox = cindex weibull, Ha: cindex cox > cindex weibull"
   ]
  },
  {
   "cell_type": "code",
   "execution_count": 26,
   "id": "ea66963f-2537-4390-bb65-c773275b292b",
   "metadata": {},
   "outputs": [
    {
     "name": "stdout",
     "output_type": "stream",
     "text": [
      "Cox cindex     = 0.639417290687561\n",
      "Weibull cindex = 0.4327795207500458\n",
      "p-value        = 0.01457300502806902\n"
     ]
    }
   ],
   "source": [
    "print(f\"Cox cindex     = {cox_cindex.cindex}\")\n",
    "print(f\"Weibull cindex = {weibull_cindex.cindex}\")\n",
    "print(\"p-value        = {}\".format(cox_cindex.compare(weibull_cindex)))"
   ]
  },
  {
   "cell_type": "markdown",
   "id": "f478e8df",
   "metadata": {},
   "source": [
    "### Section 3.2: AUC at 5-year\n",
    "\n",
    "The statistical test is formulated as follows, H0: 5-yr auc cox = 5-yr auc weibull, Ha: 5-yr auc cox > 5-yr auc weibull"
   ]
  },
  {
   "cell_type": "code",
   "execution_count": 27,
   "id": "0c4e1651",
   "metadata": {},
   "outputs": [
    {
     "name": "stdout",
     "output_type": "stream",
     "text": [
      "Cox 5-yr AUC     = tensor([0.6342])\n",
      "Weibull 5-yr AUC = tensor([0.4158])\n",
      "p-value          = tensor([4.9211e-08])\n"
     ]
    }
   ],
   "source": [
    "print(f\"Cox 5-yr AUC     = {cox_auc.auc}\")\n",
    "print(f\"Weibull 5-yr AUC = {weibull_auc.auc}\")\n",
    "print(\"p-value          = {}\".format(cox_auc.compare(weibull_auc)))"
   ]
  },
  {
   "cell_type": "markdown",
   "id": "58a00b69",
   "metadata": {},
   "source": [
    "## Section 4: Kaplan Meier\n"
   ]
  },
  {
   "cell_type": "code",
   "execution_count": 28,
   "id": "0ec8b7e3",
   "metadata": {},
   "outputs": [],
   "source": [
    "# Create a Kaplan-Meier estimator\n",
    "km = KaplanMeierEstimator()\n",
    "\n",
    "# Use our observed testing dataset \n",
    "event = torch.tensor(df_test['cens'].values).bool()\n",
    "time = torch.tensor(df_test['time'].values)\n",
    "\n",
    "# Compute the estimator\n",
    "km(event, time)"
   ]
  },
  {
   "cell_type": "code",
   "execution_count": 29,
   "id": "f57051c9",
   "metadata": {},
   "outputs": [
    {
     "data": {
      "image/png": "iVBORw0KGgoAAAANSUhEUgAAAjcAAAHFCAYAAAAOmtghAAAAOXRFWHRTb2Z0d2FyZQBNYXRwbG90bGliIHZlcnNpb24zLjguMywgaHR0cHM6Ly9tYXRwbG90bGliLm9yZy/H5lhTAAAACXBIWXMAAA9hAAAPYQGoP6dpAABFKElEQVR4nO3de1yUZf7/8fdwFFHIQwImIp0MxSzBPKeWoaapmWUnUzuyrZphfX+65jELd9v8Vmtqeagsy0MHa8vVsDymlpBuJa5raaIGubIKJgUC9+8PvzMxMOAMzDDMzev5eNyPmGvu+57rvp1mPnN9roPFMAxDAAAAJuHn7QoAAAC4E8ENAAAwFYIbAABgKgQ3AADAVAhuAACAqRDcAAAAUyG4AQAApkJwAwAATIXgBgAAmArBDeBBr7/+uiwWi9LT0+3KT548qcTERDVq1EhpaWkee/02bdpozJgxHjt/VTZv3iyLxSKLxaLXX3/d4T433HCDLBaL2rRpU63XGDNmTLWPddXMmTNt1+No+/HHH50+V2ZmpmbOnOnwmNq8pvJ27NihmTNn6vTp0155fcBdCG6AWnbs2DH16tVLhw4d0saNG3XTTTd5u0oe1bhxYy1durRC+eHDh7V582aFhYVV+9zTpk3TBx98UJPquWz9+vXauXNnhS0qKsrpc2RmZmrWrFkOgxtvXJPVjh07NGvWLIIb+LwAb1cAqE8OHjyofv366dy5c9qyZYs6dOjg7Sp53MiRI7VkyRIdPHhQV1xxha182bJluuSSS9ShQwdlZmZW69yXXXaZu6opSSooKFDDhg2r3CchIUHNmzd36+uW5e5rAuojWm6AWrJ371717NlTAQEB2r59e4XAZtWqVUpKSlJUVJRCQkIUFxenyZMn6+zZs3b7jRkzRo0aNdK+fft04403KjQ0VBdffLHGjRungoKCKuvw22+/adKkSbrmmmsUHh6upk2bqlu3bvrwww8r7GuxWDRu3Di9+eabiouLU8OGDdWxY0d9/PHHLl33TTfdpOjoaC1btsxWVlpaqjfeeEOjR4+Wn1/FjyHDMLRgwQJdc801CgkJUZMmTTRixAgdOnSowr0on8Jx9tg+ffooPj5eW7duVffu3dWwYUPdf//9Ll1bZRYuXKiOHTuqUaNGaty4sa666ir96U9/knQ+VXn77bdLkvr27Vshdefomqz/Fq+99pratm2rkJAQJSYmateuXTIMQ88995xiY2PVqFEj3XDDDfr+++/tjk9LS9PQoUPVqlUrNWjQQJdffrkeeeQRnTx50rbPzJkz9eSTT0qSYmNjbfXavHmzbZ9Vq1apW7duCg0NVaNGjdS/f3/t2bPHLfcMcCeCG6AWbN++XX369FGLFi20fft2XXrppRX2OXjwoG6++WYtXbpU69ev18SJE7V69WrdcsstFfY9d+6cbr75Zt14441au3atxo0bp1deeUUjR46ssh6FhYX673//qyeeeEJr167VO++8o549e2r48OFavnx5hf0/+eQTzZ8/X7Nnz9Z7772npk2b6tZbb60QKFTFz89PY8aM0fLly1VSUiJJ+vTTT3Xs2DGNHTvW4TGPPPKIJk6cqH79+mnt2rVasGCB9u3bp+7du+vnn3+u8vVcOTY7O1v33nuv7r77bq1bt06PPvroBa+npKRExcXFdpv1uiRp5cqVevTRR9W7d2998MEHWrt2rR5//HFbkDpo0CA9++yzkqSXX37ZltYaNGhQla/78ccfa8mSJZo7d67eeecdnTlzRoMGDdKkSZP0xRdfaP78+Xr11VeVmZmp2267TYZh2I794Ycf1K1bNy1cuFCffvqppk+fri+//FI9e/bUuXPnJEkPPvigxo8fL0l6//33bfXq1KmTJOnZZ5/VXXfdpXbt2mn16tV68803debMGfXq1avaLW+AxxgAPOa1114zJBmSjPDwcOPEiRNOHVdaWmqcO3fO2LJliyHJ+Oc//2l7bvTo0YYk48UXX7Q75plnnjEkGdu3b7eVxcTEGKNHj670dYqLi41z584ZDzzwgHHttdfaPSfJiIiIMPLz821lOTk5hp+fn5GamnrBa9i0aZMhyVizZo1x6NAhw2KxGB9//LFhGIZx++23G3369DEMwzAGDRpkxMTE2I7buXOnIcl4/vnn7c539OhRIyQkxPif//kfu3tR3WN79+5tSDI+++yzC16LYRjGjBkzbP+W5bfLLrvMtt+4ceOMiy66qMpzrVmzxpBkbNq0qcJz5a/JMM7/W0RGRhq//PKLrWzt2rWGJOOaa64xSktLbeUvvPCCIcn45ptvHL629b115MgRQ5Lx4Ycf2p577rnnDEnG4cOH7Y7JysoyAgICjPHjx9uVnzlzxoiMjDTuuOOOKq8XqG203AC1YMiQIcrLy9PEiRPtfuWXdejQId19992KjIyUv7+/AgMD1bt3b0nS/v37K+x/zz332D2+++67JUmbNm2qsi5r1qxRjx491KhRIwUEBCgwMFBLly51+Bp9+/ZV48aNbY8jIiLUokULHTlyxFZWvhXDKNNiYBUbG6s+ffpo2bJlys3N1YcfflhpCujjjz+WxWLRvffea3feyMhIdezY0S5NUtNjmzRpohtuuKHK+1Xexo0btXv3brtt7dq1tuevu+46nT59WnfddZc+/PBDu9RPTfTt21ehoaG2x3FxcZKkgQMHymKxVCgv+2904sQJJScnKzo62vZvHhMTI8nxe6u8DRs2qLi4WPfdd5/dfW3QoIF69+5d5b8J4A10KAZqwbRp03TNNddo9uzZKi0t1VtvvSV/f3/b87/88ot69eqlBg0aaM6cObryyivVsGFDHT16VMOHD9evv/5qd76AgAA1a9bMriwyMlKSlJubW2k93n//fd1xxx26/fbb9eSTTyoyMlIBAQFauHChXZ8Yq/KvIUnBwcG2+vz444+KjY21e37Tpk3q06dPheMeeOABjR07VvPmzVNISIhGjBjhsI4///yzDMNQRESEw+cdpfSqe6wrI5ysOnbsWGWH4lGjRqm4uFiLFy/WbbfdptLSUnXu3Flz5syp0ci4pk2b2j0OCgqqsvy3336TdL5/U1JSkn766SdNmzZNHTp0UGhoqEpLS9W1a9cK7y1HrOm8zp07O3zeUb8pwJsIboBaMmvWLFksFs2aNUulpaVasWKFAgLO/y/4+eef66efftLmzZttrTWSKh2SW1xcrNzcXLvgIycnR5LjgMTqrbfeUmxsrFatWmX3a7+wsLBa19SyZUvt3r3brqxt27YO9x0+fLj++Mc/au7cuXrooYcUEhLicL/mzZvLYrFo27ZtCg4OrvC8o7LqHlv2HrjT2LFjNXbsWJ09e1Zbt27VjBkzNHjwYP373/+2tZjUlu+++07//Oc/9frrr2v06NG28vKdjqtiDebefffdWq8/UB0EN0Atmjlzpvz8/DRjxgwZhqG3335bAQEBti/Z8l++r7zySqXnWrFihSZMmGB7/Pbbb0uSw1YTK4vFoqCgILsv9ZycHIejpZwRFBSkxMREp/YNCQnR9OnTtXXrVv3hD3+odL/Bgwdr7ty5On78uO644w6X6lOTYz0hNDRUAwcOVFFRkYYNG6Z9+/YpJibG9u/sTKtJTbny3qqsXv3791dAQIB++OEH3XbbbR6qKeA+BDdALZs+fbr8/Pw0bdo0GYahd955R927d1eTJk2UnJysGTNmKDAwUCtWrNA///lPh+cICgrS888/r19++UWdO3fWjh07NGfOHA0cOFA9e/as9LUHDx6s999/X48++qhGjBiho0eP6umnn1ZUVJQOHjzoqUu2SUlJUUpKSpX79OjRQw8//LDGjh2r9PR0XX/99QoNDVV2drZtCH1lwVFNjnVWRkaGwsPDK5S3a9dOYWFhtlapHj16KCoqSjk5OUpNTVV4eLgtrRMfHy9JevXVV9W4cWM1aNBAsbGxVba6VddVV12lyy67TJMnT5ZhGGratKn+/ve/O5wZ2zo9wYsvvqjRo0crMDBQbdu2VZs2bTR79mxNnTpVhw4d0oABA9SkSRP9/PPP+uqrrxQaGqpZs2a5ve5AdRHcAF7w1FNPyc/PT1OnTlVpaalWrlypTz75RJMmTdK9996r0NBQDR06VKtWrbINxS0rMDBQH3/8sSZMmKA5c+YoJCREDz30kJ577rkqX3fs2LE6ceKEFi1apGXLlunSSy/V5MmTdezYsTr15fTKK6+oa9eueuWVV7RgwQKVlpaqZcuW6tGjh6677jqPHeuMAQMGOCxPS0tTv3791KtXL73++utavXq1Tp06pebNm6tnz55avny5Lr74YknnO1i/8MILevHFF9WnTx+VlJTotdde88hSGYGBgfr73/+uxx57TI888ogCAgLUr18/bdy4Ua1bt7bbt0+fPpoyZYreeOMNLV68WKWlpbY+VFOmTFG7du304osv6p133lFhYaEiIyPVuXNnJScnu73eQE1YDEdDGwDUWWPGjNG7776rX375xdtVAYA6iS7uAADAVAhuAACAqZCWAgAApkLLDQAAMBWCGwAAYCoENwAAwFTq3Tw3paWl+umnn9S4cWOPTb0OAADcyzAMnTlzRi1btrzgemb1Lrj56aefFB0d7e1qAACAajh69KhatWpV5T71Lrhp3LixpPM3JywszMu1AQAAzsjPz1d0dLTte7wq9S64saaiwsLCCG4AAPAxznQpoUMxAAAwFYIbAABgKgQ3AADAVAhuAACAqRDcAAAAUyG4AQAApkJwAwAATIXgBgAAmArBDQAAMBWCGwAAYCpeDW62bt2qW265RS1btpTFYtHatWsveMyWLVuUkJCgBg0a6NJLL9WiRYs8X1EAAOAzvBrcnD17Vh07dtT8+fOd2v/w4cO6+eab1atXL+3Zs0d/+tOfNGHCBL333nserikAAPAVXl04c+DAgRo4cKDT+y9atEitW7fWCy+8IEmKi4tTenq6/vrXv+q2227zUC2dYxiGfj1XUqNzhAT6O7UgGAAAqJxPrQq+c+dOJSUl2ZX1799fS5cu1blz5xQYGFjhmMLCQhUWFtoe5+fne6Ruv54rUbvpG2p0jsSYJlqT3I0ABwCAGvCpDsU5OTmKiIiwK4uIiFBxcbFOnjzp8JjU1FSFh4fbtujo6NqoarWkHzlV49YfAADqO59quZFUoVXDMAyH5VZTpkxRSkqK7XF+fr5HApyQQH9lzu5frWMLikqUOGej7W/SUwAAVJ9PBTeRkZHKycmxKztx4oQCAgLUrFkzh8cEBwcrODjY43WzWCxqGFTz25k4ZyPpKQAAasCn0lLdunVTWlqaXdmnn36qxMREh/1tfEVIoL8SY5rYHqcfOaXcs0UqKCqudLO2WAEAAHtebbn55Zdf9P3339seHz58WHv37lXTpk3VunVrTZkyRcePH9fy5cslScnJyZo/f75SUlL00EMPaefOnVq6dKneeecdb12CW1gsFq1J7qbcs0W29JT1v5WhdQcAAMe82nKTnp6ua6+9Vtdee60kKSUlRddee62mT58uScrOzlZWVpZt/9jYWK1bt06bN2/WNddco6efflovvfSS14eBu4PFYlGz0CC7Fpyq0PkYAADHLEY9y2/k5+crPDxceXl5CgsL83Z1KrjQfDllOx+nP9VPDYP86YAMADA9V76/fapDcX3gSsdkWwqLFBUAADY+1aEYFTsfS6SoAAAoi5YbH2PtfPzruRK7FBUAADiP4MYHuWtOHQAAzIi0FAAAMBWCGwAAYCoENwAAwFQIbkyioKiEJRkAABDBjWkkztmo2xftJMABANR7BDc+zNGCmwVFzHcDAKjfCG58mHXOm/Sn+tnKaL0BANR3BDc+zrrgZruo8+tsZGbnM1sxAKBeI7gxAWsLjlVBUYkKioptGy05AID6hGluTaLsmpnll2RgYU0AQH1Cy41JOFpQ04qFNQEA9QktNyZRdkFNq7ILa1pHUYUE+tOCAwAwNYIbE6lqQU1rkEOKCgBgdqSlTMxRqoq5cAAAZmcx6tlQmvz8fIWHhysvL09hYWHero7HGYahX8+V2KWo2kWF6ZMJPWm9AQD4DFe+v2m5MTlrqoq5cAAA9QXBTT1Rfi6c+tVeBwCoTwhu6pGyWSiWaQAAmBXBTT0SEuhvl5rKPVtkN5MxsxkDAMyADsX1zNnCYrWfsaHS5xkqDgCoi+hQjEo1DKp8JmOJ2YwBAL6PSfzqGUczGUuOZzOWmNEYAOB7CG7qoapmMpbsF94kTQUA8DWkpSCp8oU3SVMBAHwNLTeQVDFdVT5NRXoKAOAraLmBjTVddX7zt5UnztnIvDgAAJ9BcAOHyqep0o+css2LQ5ADAKjLmOcGlTIMQ7lni+w6GEt0MgYA1D7muYFbWCwWNQsNqtDRmE7GAIC6jA7FqFLZjsZlOxnXr/Y+AIAvoeUGF/R7R+PfOxnTwRgAUFcR3MBp5RfeJDUFAKiLCG7gNGuKyoqGGwBAXURwA5eUHSBFagoAUBcR3MAl5VNTZRfZBACgLiC4gUvKp6ZovQEA1DUEN3BZwyA6FgMA6i6CG7isfOsNAAB1ideDmwULFig2NlYNGjRQQkKCtm3bVuX+L7/8suLi4hQSEqK2bdtq+fLltVRTlMXKCwCAusqrMxSvWrVKEydO1IIFC9SjRw+98sorGjhwoDIzM9W6desK+y9cuFBTpkzR4sWL1blzZ3311Vd66KGH1KRJE91yyy1euAIAAFDXeHXhzC5duqhTp05auHChrSwuLk7Dhg1Tampqhf27d++uHj166LnnnrOVTZw4Uenp6dq+fbtTr8nCme5RUFSsdtM3SJL2zeqv0GBW8gAAeI5PLJxZVFSkjIwMJSUl2ZUnJSVpx44dDo8pLCxUgwYN7MpCQkL01Vdf6dy5c5Uek5+fb7fBvRgxBQCoS7wW3Jw8eVIlJSWKiIiwK4+IiFBOTo7DY/r3768lS5YoIyNDhmEoPT1dy5Yt07lz53Ty5EmHx6Smpio8PNy2RUdHu/1a6qPy893kni0iwAEA1Ale71BsKdcz1TCMCmVW06ZN08CBA9W1a1cFBgZq6NChGjNmjCTJ39/f4TFTpkxRXl6ebTt69Khb619flR8xlThnIy04AIA6wWvBTfPmzeXv71+hlebEiRMVWnOsQkJCtGzZMhUUFOjHH39UVlaW2rRpo8aNG6t58+YOjwkODlZYWJjdBvdoGOSvxJgmtsfpR04x5w0AwOu8FtwEBQUpISFBaWlpduVpaWnq3r17lccGBgaqVatW8vf318qVKzV48GD5+Xm9EaresbbepD/Vz1ZGww0AwNu8GhGkpKRoyZIlWrZsmfbv36/HH39cWVlZSk5OlnQ+pXTffffZ9v/3v/+tt956SwcPHtRXX32lO++8U999952effZZb11CvWexWNQw6PeUIKkpAIC3eXX87siRI5Wbm6vZs2crOztb8fHxWrdunWJiYiRJ2dnZysrKsu1fUlKi559/XgcOHFBgYKD69u2rHTt2qE2bNl66Aki/dy7OzM63LcfQMIih4QAA7/DqPDfewDw3nnG2sFjtZ5yf9yb9qX52rTlWIYH+lXYWBwCgKq58f/PzGm5RNmZJnLPR4T6JMU20JrkbAQ4AwKPohQu3CAm0HznlSPqRUyooYjQVAMCzSEvBbQzDcDgUvKCoxNaa0y4qTJ9M6EnrDQDAJT6x/ALM5/zIqYAKW7PQILvZjJkLBwDgSQQ38LjysxnXr7ZCAEBtI7hBrSibhWIuHACAJxHcoFaUX2iT1BQAwFMIblAryqemCopKVFBUrIKiYlpxAABuxTw3qDWVzYXD/DcAAHei5Qa1prK5cNKPnFLu2SJacAAAbsE8N6hVZefCKTv/jUQLDgCgcsxzgzqr7Fw4zUKD7Fpy0o+coqMxAKDGCG7gNdZOxulP9bOVWTsa17MGRQCAG9GhGF51viXn9xXErWkqUlQAgOqi5QZe56ijMSkqAEB10XIDr7Omp349V1KhkzEAAK4iuEGdYO1oDABATZGWAgAApkJwgzqLAVMAgOoguEGdxerhAIDqILhBnVJ+9XCWZQAAuIrgBnVK+dXDE+dspAUHAOASghvUOQ2D/FmWAQBQbQQ3qHOqWpaBpRkAABfCxCKokypblkFiaQYAQNVouUGd5WhZBok0FQCgarTcoM4quyyDJLulGQqKfg9uQgL9acUBANgQ3KBOq2xZBtJUAIDKkJaCz6gqTVW2JQcAUL9ZjHo29CQ/P1/h4eHKy8tTWFiYt6sDFxmG4TBN1S4qTJ9M6EnrDQCYlCvf37TcwKdY01QNgwLULDTIbjZjOhkDACSCG/iw8rMZAwAgEdzAx5GFAgCUR3ADAABMheAGplG/usYDACpDcAPTYPVwAIBEcAMfFxLoz4gpAIAdghv4NEZMAQDKI7iBz2PEFACgLIIbmApdbgAABDcwFToVAwAIbuDz6FQMACjL5eCmTZs2mj17trKystxSgQULFig2NlYNGjRQQkKCtm3bVuX+K1asUMeOHdWwYUNFRUVp7Nixys3NdUtd4JvoVAwAKMvl4GbSpEn68MMPdemll+qmm27SypUrVVhYWK0XX7VqlSZOnKipU6dqz5496tWrlwYOHFhp4LR9+3bdd999euCBB7Rv3z6tWbNGu3fv1oMPPlit14d50KkYAGDlcnAzfvx4ZWRkKCMjQ+3atdOECRMUFRWlcePG6euvv3bpXPPmzdMDDzygBx98UHFxcXrhhRcUHR2thQsXOtx/165datOmjSZMmKDY2Fj17NlTjzzyiNLT0129DAAAYFLV7nPTsWNHvfjiizp+/LhmzJihJUuWqHPnzurYsaOWLVt2wU6dRUVFysjIUFJSkl15UlKSduzY4fCY7t2769ixY1q3bp0Mw9DPP/+sd999V4MGDar0dQoLC5Wfn2+3wdzoTwwA9Vu1g5tz585p9erVGjJkiCZNmqTExEQtWbJEd9xxh6ZOnap77rmnyuNPnjypkpISRURE2JVHREQoJyfH4THdu3fXihUrNHLkSAUFBSkyMlIXXXSR/va3v1X6OqmpqQoPD7dt0dHRrl8sfAojpgCgfnM5uPn66681fvx4RUVFafz48Wrfvr2+++47bd++XWPHjtXUqVP10Ucf6YMPPnDqfJZynSUMw6hQZpWZmakJEyZo+vTpysjI0Pr163X48GElJydXev4pU6YoLy/Pth09etT5i4XPKD9iKvdsEQEOANRTAa4e0LlzZ910001auHChhg0bpsDAwAr7tGvXTnfeeWeV52nevLn8/f0rtNKcOHGiQmuOVWpqqnr06KEnn3xSknT11VcrNDRUvXr10pw5cxQVFVXhmODgYAUHBzt7efBR1hFT7WdskCQlztmoxJgmWpPcrdJgGQBgTi633Bw6dEjr16/X7bff7jCwkaTQ0FC99tprVZ4nKChICQkJSktLsytPS0tT9+7dHR5TUFAgPz/7Kvv7+0sSv9KhhkH+SoxpYnucfuQUc94AQD3kcnDTt29fh/PKnD59WpdeeqlL50pJSdGSJUu0bNky7d+/X48//riysrJsaaYpU6bovvvus+1/yy236P3339fChQt16NAhffHFF5owYYKuu+46tWzZ0tVLgclYW2/Sn+pnKyPmBYD6x+W01I8//qiSkoq/hgsLC3X8+HGXzjVy5Ejl5uZq9uzZys7OVnx8vNatW6eYmBhJUnZ2tt2cN2PGjNGZM2c0f/58TZo0SRdddJFuuOEG/fnPf3b1MmBSFotFDYP8bY9vX7RTn0zoSWoKAOoRi+FkPuejjz6SJA0bNkxvvPGGwsPDbc+VlJTos88+U1pamg4cOOCZmrpJfn6+wsPDlZeXp7CwMG9XBx5gGIYGvbRdmdnnh/1nzu6vhkEux/EAgDrEle9vpz/xhw0bJun8L+PRo0fbPRcYGKg2bdro+eefd722gJuV71wMAKhfnA5uSktLJUmxsbHavXu3mjdv7rFKATVFFgoA6i+X2+oPHz7siXoAAAC4hVPBzUsvvaSHH35YDRo00EsvvVTlvhMmTHBLxQB3KSg63wE+JNCfjsUAUA841aE4NjZW6enpatasmWJjYys/mcWiQ4cOubWC7kaH4vqhoKhY7abb97lhUj8A8F1u71BcNhVFWgq+ICTw/IR+6UdO2crSj5xS7tkiu6Hi1n0JeADAPJweCm4WtNzUH4Zh6NdzJSooKlHinI2V7keLDgDUfW5vuUlJSXH6xefNm+f0voAnnZ/QL8BhK05Z1mUamAsHAMzBqU/zPXv2OHUyfvmiLrLOe1N+namyLTr1q/0SAMzNqeBm06ZNnq4H4FHWVpzKsEwDAJiHywtnAmYREuivdlHn87aZ2fmsIA4AJuFUy83w4cP1+uuvKywsTMOHD69y3/fff98tFQM8rfwyDcyHAwDm4FRwEx4ebvuwL7tgJuDrysYw1v43jJ4CAN/mVHDz2muvOfwb8HWVzYfD6CkA8F3V/vQ+ceKEDhw4IIvFoiuvvFItWrRwZ72AWlF2JFXZ0VMFRSWkpwDAR7ncoTg/P1+jRo3SJZdcot69e+v666/XJZdconvvvVd5eXmeqCPgUdaRVGVnLk6cs1G3L9qpejbHJQCYgsvBzYMPPqgvv/xSH3/8sU6fPq28vDx9/PHHSk9P10MPPeSJOgK1wpqisrKmpwAAvsXl5RdCQ0O1YcMG9ezZ065827ZtGjBggM6ePevWCrobyy+gKoZhKPdskS09lf5UP7sWHVJVAOAdbl9+oaxmzZo5HDEVHh6uJk2aODgC8B3nU1T26amyGEkFAHWfy2mpp556SikpKcrOzraV5eTk6Mknn9S0adPcWjnAG8qnp8qyrixeUFTscKOPDgB4n1NpqWuvvdbul+rBgwdVWFio1q1bS5KysrIUHBysK664Ql9//bXnausGpKXgDOuK4lYXWlncipYdAPAMt6elhg0b5o56AT6j/FpUF1pZ3Io5cgDA+1zuUOzraLlBdZVvzSmrbMtO+lP91Cw0iNYbAHAjj3YoBuqrC60sbpU4ZyPpKQDwIpc7FJeUlOivf/2rrrvuOkVGRqpp06Z2G1AfMUcOANQdLgc3s2bN0rx583THHXcoLy9PKSkpGj58uPz8/DRz5kwPVBGo+6zLOKQ/1c9WVlBUwggqAPACl/vcXHbZZXrppZc0aNAgNW7cWHv37rWV7dq1S2+//ban6uoW9LmBJxUUFavd9A12ZaSoAKDmXPn+drnlJicnRx06dJAkNWrUyLae1ODBg/XJJ59Uo7qAeTiaI4cUFQDULpeDm1atWtkm8Lv88sv16aefSpJ2796t4OBg99YO8DHW9FTm7P4OU1SkqQDA81weLXXrrbfqs88+U5cuXfTYY4/prrvu0tKlS5WVlaXHH3/cE3UEfIqjUVVlJwAkTQUAnuVycDN37lzb3yNGjFCrVq20Y8cOXX755RoyZIhbKwf4ssom/mOiPwDwrBp/unbt2lVdu3Z1R10AU7GmqKz9bcpO9FdQdL6MVcYBwP2qFdwcOHBAf/vb37R//35ZLBZdddVVGj9+vNq2bevu+gE+rbKJ/6xBDikqAHA/lzsUv/vuu4qPj1dGRoY6duyoq6++Wl9//bXi4+O1Zs0aT9QRMAVGUgFA7XB5nptLL71U9957r2bPnm1XPmPGDL355ps6dOiQWyvobsxzA2+yrk9VNkW1b1Z/hQbT/wYAquLxeW7uu+++CuX33nuvcnJyXD0dUK9Y01QNg/xtZbcv2snwcABwI5eDmz59+mjbtm0Vyrdv365evXq5pVKA2YUE+qtd1PlfHpnZ+aSmAMCNnGoL/+ijj2x/DxkyRP/v//0/ZWRk2EZJ7dq1S2vWrNGsWbM8U0vAZKwjqdrPOL9UQ0FRCSOnAMBNnOpz4+fnXAOPxWJRSUnd/gVKnxvUFeXXoWLkFABUzu19bkpLS53a6npgA9Ql5UdPMXIKANzD5T43ANzDmpoqvwYVnYsBoGaqFdxs2bJFt9xyiy6//HJdccUVGjJkiMNOxgCqdn701O8jpxLnbGT0FADUkMvBzVtvvaV+/fqpYcOGmjBhgsaNG6eQkBDdeOONevvtt12uwIIFCxQbG6sGDRooISGhyiBpzJgxslgsFbb27du7/LpAXUF6CgDcy+VJ/OLi4vTwww9XWAF83rx5Wrx4sfbv3+/0uVatWqVRo0ZpwYIF6tGjh1555RUtWbJEmZmZat26dYX98/Ly9Ouvv9oeFxcXq2PHjho/frxmzpzp1GvSoRh1kWEYyj1bZJvYL/2pfnYtOhLrUAGo31z5/nY5uAkODta+fft0+eWX25V///33io+P12+//eb0ubp06aJOnTpp4cKFtrK4uDgNGzZMqampFzx+7dq1Gj58uA4fPqyYmBinXpPgBnVV+dFT5TGaCkB95tEZiqOjo/XZZ59VKP/ss88UHR3t9HmKioqUkZGhpKQku/KkpCTt2LHDqXMsXbpU/fr1qzKwKSwsVH5+vt0G1EWO1p4qi3QVADjH5QVtJk2apAkTJmjv3r3q3r27LBaLtm/frtdff10vvvii0+c5efKkSkpKFBERYVceERHh1DIO2dnZ+sc//nHBfj6pqalMLgifYB09VT6AKbsOVUHR78+RpgIAx1wObv7whz8oMjJSzz//vFavXi3pfCpp1apVGjp0qMsVKP/hbBiGUx/Yr7/+ui666CINGzasyv2mTJmilJQU2+P8/HyXWpiA2mRde6oy1iBHIk0FAJVxKbgpLi7WM888o/vvv1/bt2+v0Qs3b95c/v7+FVppTpw4UaE1pzzDMLRs2TKNGjVKQUFBVe4bHBys4ODgGtUV8CZruir9yCm7cmuaqqpgCADqI5f63AQEBOi5555zy0zEQUFBSkhIUFpaml15WlqaunfvXuWxW7Zs0ffff68HHnigxvUA6jpruipzdn9lzu5vN+kf0+EAQEUudyju16+fNm/e7JYXT0lJ0ZIlS7Rs2TLt379fjz/+uLKyspScnCzpfErpvvvuq3Dc0qVL1aVLF8XHx7ulHkBdZ01Xnd9+HyLOhH8AUJHL7dkDBw7UlClT9N133ykhIUGhoaF2zw8ZMsTpc40cOVK5ubmaPXu2srOzFR8fr3Xr1tlGP2VnZysrK8vumLy8PL333nsudV4GzCQk0F/tosKUmZ2vzOx8UlMAUI7L89xUtUI4q4IDteNsYbHazzg/J07m7P4ENwBMz5Xvb5c/EUtLS6tdMQDuwQApAKicS8HNkSNH9Omnn6q4uFi9e/dWu3btPFUvAACAanE6uNm6datuvvlmFRQUnD8wIEBvvPGG7rrrLo9VDgAAwFVOj5aaNm2a+vbtq2PHjik3N1f333+//ud//seTdQMAAHCZ08HNt99+q9TUVLVs2VJNmjTR888/r59++kmnTp268MEAAAC1xOm01OnTp9WiRQvb49DQUDVs2FCnT59WkyaVL/YHwLPKrjdVGdahAlCfuNShODMz0265BMMwtH//fp05c8ZWdvXVV7uvdgAuqOx6U5XuwzpUAOoRl4KbG2+8scJsqIMHD5bFYrEteFnX57kBzKCy9aYqwzpUAOoTpz/pDh8+7Ml6AHCBdb2pX89V/WOioKjE1rJjTV+RogJgdk4HN9YlEQDUDdb1ppxlDXJIUQEwO5cXzgTgO6zpq7KsKSoAMCsS8ICJlU1fOUpRSaSpAJgPwQ1gco7SV2VHWJGmAmA2pKWAesJRikoiTQXAfGi5AeqJ8iOsyqapys3wAAA+zang5tprr3W6yfrrr7+uUYUAeE5lI6xuX7RTn0zoSWoKgCk4FdwMGzbMw9UAUNtCAv3VLipMmdn5yszOZ5I/AKbh1CfZjBkzPF0PALXMmqZqP2ODt6sCAG7FzzSgHiubhXJmAU4rho8DqMtcDm5KSkr0v//7v1q9erWysrJUVFRk9/x///tft1UOQO1xZgFO274MHwdQh7k8FHzWrFmaN2+e7rjjDuXl5SklJUXDhw+Xn5+fZs6c6YEqAvCUyoaHXwjDxwHUZRaj/DLfF3DZZZfppZde0qBBg9S4cWPt3bvXVrZr1y69/fbbnqqrW+Tn5ys8PFx5eXkKCwvzdnUArzMMw+lApezw8fSn+qlhkL/d86SrAHiKK9/fLqelcnJy1KFDB0lSo0aNlJeXJ0kaPHiwpk2bVo3qAvAmVxfgtHKUxiJdBaAucDkt1apVK2VnZ0uSLr/8cn366aeSpN27dys4ONi9tQNQp1wojUW6CkBd4PLPtVtvvVWfffaZunTposcee0x33XWXli5dqqysLD3++OOeqCOAOqL8LMdWZdNVAOBtLgc3c+fOtf09YsQIRUdH64svvtDll1+uIUOGuLVyAOqe6qaxAKC2uPwJVVBQoIYNG9oed+nSRV26dHFrpQAAAKrL5T43LVq00L333qsNGzaotLTUE3UC4MMKikpUUFQsFwdiAoDbuBzcLF++XIWFhbr11lvVsmVLPfbYY9q9e7cn6gbAByXO2ah20zfo9kU7CXAAeIXLwc3w4cO1Zs0a/fzzz0pNTdX+/fvVvXt3XXnllZo9e7Yn6gigjnM0ioqRUwC8xeVJ/BzJzMzUPffco2+++UYlJXX7w4xJ/ADPsE4GWHbkVObs/nQ+BuAWrnx/u9xyY/Xbb79p9erVGjZsmDp16qTc3Fw98cQT1T0dAB9nHUVVftZiAKhtLv+k+vTTT7VixQqtXbtW/v7+GjFihDZs2KDevXt7on4AAAAucTm4GTZsmAYNGqQ33nhDgwYNUmBgoCfqBQAAUC3VWluKvioAnFFQdOE+eCy2CcDdnApu8vPz7QKa/Pz8Svcl8AFg5cySDCy2CcDdnApumjRpouzsbLVo0UIXXXSRww8hwzBksVjq/GgpAJ5lHRaefuSUU/tbh4wzqgqAuzj1afL555+radOmtr/5hQWgMpUtrlkei20C8BSngpuyI6H69OnjqboAMAlXF9dkImMA7uTyPDeXXnqppk2bpgMHDniiPgDqIZZqAOBOLgc348aN0/r16xUXF6eEhAS98MILys7O9kTdAJhYSKC/2kWdH4CQmZ3PUg0A3Mbl4CYlJUW7d+/Wv/71Lw0ePFgLFy5U69atlZSUpOXLl3uijgBMyNo3x4qGGwDuUu3lF6688krNmjVLBw4c0LZt2/Sf//xHY8eOdfk8CxYsUGxsrBo0aKCEhARt27atyv0LCws1depUxcTEKDg4WJdddpmWLVtW3csA4EVlxyaQmgLgLjUae/nVV1/p7bff1qpVq5SXl6cRI0a4dPyqVas0ceJELViwQD169NArr7yigQMHKjMzU61bt3Z4zB133KGff/5ZS5cu1eWXX64TJ06ouLi4JpcBwEusqanM7Hxbaooh4QBqyuVVwf/9739rxYoVevvtt/Xjjz+qb9++uueeezR8+HA1btzYpRfv0qWLOnXqpIULF9rK4uLiNGzYMKWmplbYf/369brzzjt16NAh29B0V7EqOFC3nC0sVvsZGyRJ6U/1q3ThTWYyBuo3V76/Xf6JdNVVVykxMVF//OMfdeeddyoyMrJalSwqKlJGRoYmT55sV56UlKQdO3Y4POajjz5SYmKi/vKXv+jNN99UaGiohgwZoqefflohISEOjyksLFRhYaHtcVWzKwOofWXjlarmvWEmYwDOcim4KSkp0aJFizRixIhqt5xYnTx5UiUlJYqIiLArj4iIUE5OjsNjDh06pO3bt6tBgwb64IMPdPLkST366KP673//W2m/m9TUVM2aNatGdQXgOc7OaMxMxgCc5dKnhL+/vyZMmKCbbrqpxsGNVflfYdZlHBwpLS2VxWLRihUrFB4eLkmaN2+eRowYoZdfftlh682UKVOUkpJie5yfn6/o6Gi31B1AzV1oRmNmMgbgKpd/AnXo0EGHDh1SbGxsjV64efPm8vf3r9BKc+LEiQqtOVZRUVG65JJLbIGNdL6PjmEYOnbsmK644ooKxwQHBys4OLhGdQXgWc7OaOxolXH64gAoz+Xg5plnntETTzyhp59+WgkJCQoNDbV73tlOukFBQUpISFBaWppuvfVWW3laWpqGDh3q8JgePXpozZo1+uWXX9SoUSNJ5zs4+/n5qVWrVq5eCgAf46gFh744AMpzebSUn9/vU+OU/TCpzqrgq1at0qhRo7Ro0SJ169ZNr776qhYvXqx9+/YpJiZGU6ZM0fHjx22TA/7yyy+Ki4tT165dNWvWLJ08eVIPPvigevfurcWLFzv1moyWAnyLYRi6fdHOKvvkZM7uT18cwOQ8Olpq06ZN1a5YeSNHjlRubq5mz56t7OxsxcfHa926dYqJiZEkZWdnKysry7Z/o0aNlJaWpvHjxysxMVHNmjXTHXfcoTlz5ritTgDqlsr65JTti1M+XUWqCqjfXG658XW03ADmUFBUrHbTNzh8jlQVYD4ebbnZunVrlc9ff/31rp4SAFxW1RByho0D9ZvL/+f36dOnQlnZX0eu9LkBgOpylK5i2DgAqRrBzalT9r+Szp07pz179mjatGl65pln3FYxALiQqoaQOxo2Xhb9cgDzcjm4KTvHjNVNN92k4OBgPf7448rIyHBLxQCgJi7UgkO/HMC8/C68i3MuvvhiHThwwF2nAwCXWfvhOMPaLweA+bjccvPNN9/YPTYMQ9nZ2Zo7d646duzotooBgKsutJSDVPUQcol0FWAGLgc311xzjSwWi8qPIO/atWuli1cCQG1xdikHiRmPAbNyObg5fPiw3WM/Pz9dfPHFatCggdsqBQCecqFVyBlGDvg+l//vtc4eDAC+yJkZjwH4Nqc7FH/55Zf6xz/+YVe2fPlyxcbGqkWLFnr44YdVWFjo9goCgLtZU1f2m7/t+fo1bztgPk4HNzNnzrTrTPztt9/qgQceUL9+/TR58mT9/e9/V2pqqkcqCQC16fZFOyv0KwTgO5wObvbu3asbb7zR9njlypXq0qWLFi9erJSUFL300ktavXq1RyoJAJ4WEuivdlHn16vJzM5nmDjgw5wObk6dOqWIiAjb4y1btmjAgAG2x507d9bRo0fdWzsAqCXWvjgAfJ/TwU1ERIRtpFRRUZG+/vprdev2+wfBmTNnFBgY6P4aAkAtKTv6u6CoRAVFxZVupK2Ausvp0VIDBgzQ5MmT9ec//1lr165Vw4YN1atXL9vz33zzjS677DKPVBIAahvLNwC+y+mWmzlz5sjf31+9e/fW4sWLtXjxYgUFBdmeX7ZsmZKSkjxSSQCoDSzfAJiDxXCxbTUvL0+NGjWSv7+/Xfl///tfNWrUyC7gqYvy8/MVHh6uvLw8hYWFebs6AOoYwzCcXr4hc3Z/JvsDaokr399uWRVckpo2berqqQCgznFl+QZHa1NJrE8FeBs/OQCgmirrl0N/HMC7nO5zAwBwrl8O/XEA76LlBgBcUNnaVBLrUwF1BcENALjImX45Zfvj0AcHqF0ENwDgAWVbcOiDA9Qu+twAgJtU1h+HPjhA7aLlBgDcpHx/HPrgAN5BcAMAbuTKPDkAPIP/AwGgFlQ24Z9Eh2PA3QhuAKAWVJWeosMx4F50KAYAD3F2IU46HAPuRcsNAHhIVRP+SXQ4BjyF4AYAPMjZDsZV9clxN/r4wOwIbgCgDqjNFhz6+MDs6HMDAF7ibJ8cd6OPD8yOlhsA8JIL9clxN/r4oL4guAEAL2LSP8D9+D8KAOohJhWEmRHcAEA9xKSCMDM6FANAPcGkgqgvaLkBgHqCSQVRXxDcAEA9Qgdm1AekpQAAgKkQvgMAKqjN5SAqw6gtVJfXg5sFCxboueeeU3Z2ttq3b68XXnhBvXr1crjv5s2b1bdv3wrl+/fv11VXXeXpqgJAvVEX+t4wagvV5dW01KpVqzRx4kRNnTpVe/bsUa9evTRw4EBlZWVVedyBAweUnZ1t26644opaqjEAmJe3loOoDKO2UF0WwzAMb714ly5d1KlTJy1cuNBWFhcXp2HDhik1NbXC/taWm1OnTumiiy6q1mvm5+crPDxceXl5CgsLq27VAcCUDMPwekBRdtRW5uz+dICGJNe+v732jikqKlJGRoYmT55sV56UlKQdO3ZUeey1116r3377Te3atdNTTz3lMFVlVVhYqMLCQtvj/Pz8mlUcAEyM0VQwA6+lpU6ePKmSkhJFRETYlUdERCgnJ8fhMVFRUXr11Vf13nvv6f3331fbtm114403auvWrZW+TmpqqsLDw21bdHS0W68DAADULV4Pz8t3FDMMo9LOY23btlXbtm1tj7t166ajR4/qr3/9q66//nqHx0yZMkUpKSm2x/n5+QQ4AACYmNdabpo3by5/f/8KrTQnTpyo0JpTla5du+rgwYOVPh8cHKywsDC7DQAAmJfXgpugoCAlJCQoLS3NrjwtLU3du3d3+jx79uxRVFSUu6sHAKgDCopKVFBUXOXmxXExqKO8mpZKSUnRqFGjlJiYqG7duunVV19VVlaWkpOTJZ1PKR0/flzLly+XJL3wwgtq06aN2rdvr6KiIr311lt677339N5773nzMgAAHuLMfDvMh4PyvBrcjBw5Urm5uZo9e7ays7MVHx+vdevWKSYmRpKUnZ1tN+dNUVGRnnjiCR0/flwhISFq3769PvnkE918883eugQAgJtZ59tJP3LKqf2t8+EwygtWXp3nxhuY5wYA6j5n5tthPpz6xSfmuQEAoDLMt4OaYFVwAABgKgQ3AADAVAhuAACAqRDcAAAAUyG4AQAApkJXdACAzysoqnrYuHR+/hwm+qsfCG4AAD6PmYxRFmkpAIBPss5k7CzrTMYwP1puAAA+yWKxaE1yN5dmMkb9QHADAPBZzGQMR0hLAQAAUyG4AQAApkJwAwAATIXgBgAAmArBDQAAMBWCGwAAYCoENwAAwFQIbgAAgKkw8xEAoN5wZoFNiUU2fR3BDQCg3nB2GQYW2fRtpKUAAKbm6gKbEots+jpabgAApubsApsSi2yaBcENAMD0WGCzfiEtBQAATIXgBgAAmArBDQAAMBWCGwAAYCoENwAAwFQIbgAAgKkQ3AAAAFMhuAEAAKZCcAMAAEyF4AYAAJgKc1EDAOBAQZHvL5wZEuhfL1c2J7gBAMABMyygmRjTRGuSu9W7AIe0FAAA/yck0F+JMU28XQ23ST9yyqnV0M2GlhsAAP6PxWLRmuRuPh8QFBSVmKLlqboIbgAAKMNisahhEF+Pvoy0FAAAMBWCGwAAYCoENwAAwFS8HtwsWLBAsbGxatCggRISErRt2zanjvviiy8UEBCga665xrMVBAAAPsWrwc2qVas0ceJETZ06VXv27FGvXr00cOBAZWVlVXlcXl6e7rvvPt144421VFMAAOArvBrczJs3Tw888IAefPBBxcXF6YUXXlB0dLQWLlxY5XGPPPKI7r77bnXr1q2WagoAAHyF14KboqIiZWRkKCkpya48KSlJO3bsqPS41157TT/88INmzJjh1OsUFhYqPz/fbgMAAOblteDm5MmTKikpUUREhF15RESEcnJyHB5z8OBBTZ48WStWrFBAgHNzEKSmpio8PNy2RUdH17juAACg7vJ6h+Ly610YhuFwDYySkhLdfffdmjVrlq688kqnzz9lyhTl5eXZtqNHj9a4zgAAoO7y2hSMzZs3l7+/f4VWmhMnTlRozZGkM2fOKD09XXv27NG4ceMkSaWlpTIMQwEBAfr00091ww03VDguODhYwcHBnrkIAABQ53it5SYoKEgJCQlKS0uzK09LS1P37t0r7B8WFqZvv/1We/futW3Jyclq27at9u7dqy5dutRW1QEAQB3m1cUzUlJSNGrUKCUmJqpbt2569dVXlZWVpeTkZEnnU0rHjx/X8uXL5efnp/j4eLvjW7RooQYNGlQoBwAA9ZdXg5uRI0cqNzdXs2fPVnZ2tuLj47Vu3TrFxMRIkrKzsy845w0AAEBZFsMwDG9Xojbl5+crPDxceXl5CgsL83Z1AABwu4KiYrWbvkGSlDm7vylWOXfl+9vro6UAAADcieAGAACYCsENAAAwFYIbAABgKgQ3AADAVAhuAACAqRDcAAAAUyG4AQAApkJwAwAATMX3pywEAACVKigq8crrhgT6y2KxeOW1CW4AADCxxDkbvfK63lz2gbQUAAAmExLor8SYJt6uhtfQcgMAgMlYLBatSe6mX895JyUlnQ+wvIXgBgAAE7JYLKZYDbw6SEsBAABTIbgBAACmQnADAABMheAGAACYCsENAAAwFYIbAABgKgQ3AADAVAhuAACAqRDcAAAAUyG4AQAApkJwAwAATIXgBgAAmArBDQAAMJV6t1yoYRiSpPz8fC/XBAAAOMv6vW39Hq9KvQtuzpw5I0mKjo72ck0AAICrzpw5o/Dw8Cr3sRjOhEAmUlpaqp9++kmNGzeWxWKp8fny8/MVHR2to0ePKiwszA01RHnc49rBffY87nHt4D57njfusWEYOnPmjFq2bCk/v6p71dS7lhs/Pz+1atXK7ecNCwvjfyIP4x7XDu6z53GPawf32fNq+x5fqMXGig7FAADAVAhuAACAqRDc1FBwcLBmzJih4OBgb1fFtLjHtYP77Hnc49rBffa8un6P612HYgAAYG603AAAAFMhuAEAAKZCcAMAAEyF4AYAAJgKwU0NLViwQLGxsWrQoIESEhK0bds2b1fJJ8ycOVMWi8Vui4yMtD1vGIZmzpypli1bKiQkRH369NG+ffvszlFYWKjx48erefPmCg0N1ZAhQ3Ts2LHavpQ6ZevWrbrlllvUsmVLWSwWrV271u55d93XU6dOadSoUQoPD1d4eLhGjRql06dPe/jq6oYL3eMxY8ZUeG937drVbh/ucdVSU1PVuXNnNW7cWC1atNCwYcN04MABu314L9eMM/fYl9/LBDc1sGrVKk2cOFFTp07Vnj171KtXLw0cOFBZWVnerppPaN++vbKzs23bt99+a3vuL3/5i+bNm6f58+dr9+7dioyM1E033WRbG0ySJk6cqA8++EArV67U9u3b9csvv2jw4MEqKSnxxuXUCWfPnlXHjh01f/58h8+7677efffd2rt3r9avX6/169dr7969GjVqlMevry640D2WpAEDBti9t9etW2f3PPe4alu2bNEf//hH7dq1S2lpaSouLlZSUpLOnj1r24f3cs04c48lH34vG6i26667zkhOTrYru+qqq4zJkyd7qUa+Y8aMGUbHjh0dPldaWmpERkYac+fOtZX99ttvRnh4uLFo0SLDMAzj9OnTRmBgoLFy5UrbPsePHzf8/PyM9evXe7TuvkKS8cEHH9geu+u+ZmZmGpKMXbt22fbZuXOnIcn417/+5eGrqlvK32PDMIzRo0cbQ4cOrfQY7rHrTpw4YUgytmzZYhgG72VPKH+PDcO338u03FRTUVGRMjIylJSUZFeelJSkHTt2eKlWvuXgwYNq2bKlYmNjdeedd+rQoUOSpMOHDysnJ8fu3gYHB6t37962e5uRkaFz587Z7dOyZUvFx8dz/yvhrvu6c+dOhYeHq0uXLrZ9unbtqvDwcO79/9m8ebNatGihK6+8Ug899JBOnDhhe4577Lq8vDxJUtOmTSXxXvaE8vfYylffywQ31XTy5EmVlJQoIiLCrjwiIkI5OTleqpXv6NKli5YvX64NGzZo8eLFysnJUffu3ZWbm2u7f1Xd25ycHAUFBalJkyaV7gN77rqvOTk5atGiRYXzt2jRgnsvaeDAgVqxYoU+//xzPf/889q9e7duuOEGFRYWSuIeu8owDKWkpKhnz56Kj4+XxHvZ3RzdY8m338v1blVwd7NYLHaPDcOoUIaKBg4caPu7Q4cO6tatmy677DK98cYbtg5r1bm33P8Lc8d9dbQ/9/68kSNH2v6Oj49XYmKiYmJi9Mknn2j48OGVHsc9dmzcuHH65ptvtH379grP8V52j8rusS+/l2m5qabmzZvL39+/QuR54sSJCr8mcGGhoaHq0KGDDh48aBs1VdW9jYyMVFFRkU6dOlXpPrDnrvsaGRmpn3/+ucL5//Of/3DvHYiKilJMTIwOHjwoiXvsivHjx+ujjz7Spk2b1KpVK1s572X3qeweO+JL72WCm2oKCgpSQkKC0tLS7MrT0tLUvXt3L9XKdxUWFmr//v2KiopSbGysIiMj7e5tUVGRtmzZYru3CQkJCgwMtNsnOztb3333Hfe/Eu66r926dVNeXp6++uor2z5ffvml8vLyuPcO5Obm6ujRo4qKipLEPXaGYRgaN26c3n//fX3++eeKjY21e573cs1d6B474lPvZY91Va4HVq5caQQGBhpLly41MjMzjYkTJxqhoaHGjz/+6O2q1XmTJk0yNm/ebBw6dMjYtWuXMXjwYKNx48a2ezd37lwjPDzceP/9941vv/3WuOuuu4yoqCgjPz/fdo7k5GSjVatWxsaNG42vv/7auOGGG4yOHTsaxcXF3rosrztz5oyxZ88eY8+ePYYkY968ecaePXuMI0eOGIbhvvs6YMAA4+qrrzZ27txp7Ny50+jQoYMxePDgWr9eb6jqHp85c8aYNGmSsWPHDuPw4cPGpk2bjG7duhmXXHIJ99gFf/jDH4zw8HBj8+bNRnZ2tm0rKCiw7cN7uWYudI99/b1McFNDL7/8shETE2MEBQUZnTp1shtGh8qNHDnSiIqKMgIDA42WLVsaw4cPN/bt22d7vrS01JgxY4YRGRlpBAcHG9dff73x7bff2p3j119/NcaNG2c0bdrUCAkJMQYPHmxkZWXV9qXUKZs2bTIkVdhGjx5tGIb77mtubq5xzz33GI0bNzYaN25s3HPPPcapU6dq6Sq9q6p7XFBQYCQlJRkXX3yxERgYaLRu3doYPXp0hfvHPa6ao/sryXjttdds+/BerpkL3WNffy9b/u8iAQAATIE+NwAAwFQIbgAAgKkQ3AAAAFMhuAEAAKZCcAMAAEyF4AYAAJgKwQ0AADAVghsAPmXmzJm65pprvF0NAHUYk/gBqDMutErw6NGjNX/+fBUWFqpZs2a1VCsAvobgBkCdUXaV51WrVmn69Ok6cOCArSwkJETh4eHeqBoAH0JaCkCdERkZadvCw8NlsVgqlJVPS40ZM0bDhg3Ts88+q4iICF100UWaNWuWiouL9eSTT6pp06Zq1aqVli1bZvdax48f18iRI9WkSRM1a9ZMQ4cO1Y8//li7FwzAIwhuAPi8zz//XD/99JO2bt2qefPmaebMmRo8eLCaNGmiL7/8UsnJyUpOTtbRo0clSQUFBerbt68aNWqkrVu3avv27WrUqJEGDBigoqIiL18NgJoiuAHg85o2baqXXnpJbdu21f3336+2bduqoKBAf/rTn3TFFVdoypQpCgoK0hdffCFJWrlypfz8/LRkyRJ16NBBcXFxeu2115SVlaXNmzd792IA1FiAtysAADXVvn17+fn9/lstIiJC8fHxtsf+/v5q1qyZTpw4IUnKyMjQ999/r8aNG9ud57ffftMPP/xQO5UG4DEENwB8XmBgoN1ji8XisKy0tFSSVFpaqoSEBK1YsaLCuS6++GLPVRRArSC4AVDvdOrUSatWrVKLFi0UFhbm7eoAcDP63ACod+655x41b95cQ4cO1bZt23T48GFt2bJFjz32mI4dO+bt6gGoIYIbAPVOw4YNtXXrVrVu3VrDhw9XXFyc7r//fv3666+05AAmwCR+AADAVGi5AQAApkJwAwAATIXgBgAAmArBDQAAMBWCGwAAYCoENwAAwFQIbgAAgKkQ3AAAAFMhuAEAAKZCcAMAAEyF4AYAAJgKwQ0AADCV/w8r3tDYU2YOJAAAAABJRU5ErkJggg==",
      "text/plain": [
       "<Figure size 640x480 with 1 Axes>"
      ]
     },
     "metadata": {},
     "output_type": "display_data"
    }
   ],
   "source": [
    "#plot estimate\n",
    "km.plot_km()"
   ]
  },
  {
   "cell_type": "code",
   "execution_count": 30,
   "id": "a0716ac7",
   "metadata": {},
   "outputs": [
    {
     "name": "stdout",
     "output_type": "stream",
     "text": [
      "Time\tSurvival\n",
      "----------------\n",
      "16.00\t1.0000\n",
      "17.00\t1.0000\n",
      "18.00\t1.0000\n",
      "98.00\t0.9951\n",
      "113.00\t0.9901\n",
      "160.00\t0.9852\n",
      "177.00\t0.9803\n",
      "180.00\t0.9753\n",
      "181.00\t0.9704\n",
      "186.00\t0.9704\n",
      "191.00\t0.9654\n",
      "195.00\t0.9604\n",
      "223.00\t0.9555\n",
      "241.00\t0.9505\n",
      "247.00\t0.9455\n",
      "251.00\t0.9405\n",
      "273.00\t0.9405\n",
      "276.00\t0.9405\n",
      "286.00\t0.9355\n",
      "308.00\t0.9305\n",
      "316.00\t0.9254\n",
      "338.00\t0.9204\n",
      "343.00\t0.9154\n",
      "348.00\t0.9104\n",
      "350.00\t0.9053\n",
      "353.00\t0.9003\n",
      "358.00\t0.8953\n",
      "371.00\t0.8902\n",
      "377.00\t0.8852\n",
      "415.00\t0.8802\n",
      "420.00\t0.8752\n",
      "424.00\t0.8752\n",
      "426.00\t0.8701\n",
      "448.00\t0.8650\n",
      "460.00\t0.8600\n",
      "463.00\t0.8600\n",
      "475.00\t0.8549\n",
      "476.00\t0.8498\n",
      "481.00\t0.8447\n",
      "490.00\t0.8396\n",
      "515.00\t0.8345\n",
      "526.00\t0.8345\n",
      "536.00\t0.8294\n",
      "541.00\t0.8294\n",
      "544.00\t0.8243\n",
      "545.00\t0.8191\n",
      "547.00\t0.8140\n",
      "548.00\t0.8088\n",
      "552.00\t0.8037\n",
      "554.00\t0.7985\n",
      "559.00\t0.7934\n",
      "570.00\t0.7934\n",
      "573.00\t0.7882\n",
      "575.00\t0.7830\n",
      "578.00\t0.7778\n",
      "594.00\t0.7726\n",
      "596.00\t0.7726\n",
      "623.00\t0.7726\n",
      "624.00\t0.7674\n",
      "632.00\t0.7621\n",
      "637.00\t0.7621\n",
      "650.00\t0.7568\n",
      "657.00\t0.7568\n",
      "662.00\t0.7515\n",
      "687.00\t0.7461\n",
      "730.00\t0.7408\n",
      "733.00\t0.7408\n",
      "734.00\t0.7408\n",
      "737.00\t0.7408\n",
      "740.00\t0.7408\n",
      "745.00\t0.7353\n",
      "762.00\t0.7298\n",
      "784.00\t0.7242\n",
      "799.00\t0.7187\n",
      "805.00\t0.7132\n",
      "819.00\t0.7076\n",
      "827.00\t0.7021\n",
      "841.00\t0.7021\n",
      "855.00\t0.7021\n",
      "859.00\t0.6965\n",
      "883.00\t0.6908\n",
      "889.00\t0.6852\n",
      "890.00\t0.6795\n",
      "891.00\t0.6738\n",
      "933.00\t0.6738\n",
      "936.00\t0.6738\n",
      "940.00\t0.6738\n",
      "945.00\t0.6680\n",
      "964.00\t0.6621\n",
      "967.00\t0.6621\n",
      "969.00\t0.6621\n",
      "972.00\t0.6621\n",
      "974.00\t0.6621\n",
      "983.00\t0.6559\n",
      "991.00\t0.6498\n",
      "1059.00\t0.6437\n",
      "1062.00\t0.6437\n",
      "1078.00\t0.6437\n",
      "1090.00\t0.6374\n",
      "1093.00\t0.6312\n",
      "1100.00\t0.6312\n",
      "1105.00\t0.6249\n",
      "1108.00\t0.6186\n",
      "1152.00\t0.6186\n",
      "1162.00\t0.6122\n",
      "1170.00\t0.6058\n",
      "1174.00\t0.5994\n",
      "1212.00\t0.5994\n",
      "1218.00\t0.5930\n",
      "1219.00\t0.5930\n",
      "1222.00\t0.5930\n",
      "1253.00\t0.5864\n",
      "1264.00\t0.5864\n",
      "1280.00\t0.5797\n",
      "1283.00\t0.5797\n",
      "1296.00\t0.5797\n",
      "1323.00\t0.5797\n",
      "1329.00\t0.5728\n",
      "1343.00\t0.5728\n",
      "1351.00\t0.5728\n",
      "1357.00\t0.5728\n",
      "1358.00\t0.5728\n",
      "1363.00\t0.5655\n",
      "1364.00\t0.5655\n",
      "1371.00\t0.5580\n",
      "1420.00\t0.5506\n",
      "1427.00\t0.5506\n",
      "1434.00\t0.5506\n",
      "1441.00\t0.5506\n",
      "1460.00\t0.5429\n",
      "1469.00\t0.5429\n",
      "1472.00\t0.5429\n",
      "1481.00\t0.5349\n",
      "1486.00\t0.5349\n",
      "1490.00\t0.5349\n",
      "1499.00\t0.5349\n",
      "1502.00\t0.5349\n",
      "1525.00\t0.5262\n",
      "1527.00\t0.5262\n",
      "1570.00\t0.5262\n",
      "1604.00\t0.5262\n",
      "1617.00\t0.5262\n",
      "1629.00\t0.5262\n",
      "1645.00\t0.5262\n",
      "1653.00\t0.5262\n",
      "1666.00\t0.5262\n",
      "1680.00\t0.5262\n",
      "1684.00\t0.5161\n",
      "1693.00\t0.5161\n",
      "1703.00\t0.5161\n",
      "1707.00\t0.5161\n",
      "1730.00\t0.5054\n",
      "1751.00\t0.5054\n",
      "1756.00\t0.5054\n",
      "1767.00\t0.5054\n",
      "1771.00\t0.5054\n",
      "1791.00\t0.5054\n",
      "1818.00\t0.5054\n",
      "1826.00\t0.5054\n",
      "1838.00\t0.5054\n",
      "1858.00\t0.5054\n",
      "1884.00\t0.5054\n",
      "1897.00\t0.5054\n",
      "1904.00\t0.5054\n",
      "1918.00\t0.4901\n",
      "1926.00\t0.4901\n",
      "1938.00\t0.4901\n",
      "1956.00\t0.4901\n",
      "1959.00\t0.4901\n",
      "1965.00\t0.4901\n",
      "1975.00\t0.4712\n",
      "1977.00\t0.4712\n",
      "1981.00\t0.4712\n",
      "2007.00\t0.4712\n",
      "2010.00\t0.4712\n",
      "2014.00\t0.4712\n",
      "2027.00\t0.4712\n",
      "2030.00\t0.4464\n",
      "2048.00\t0.4464\n",
      "2065.00\t0.4464\n",
      "2093.00\t0.4185\n",
      "2132.00\t0.4185\n",
      "2144.00\t0.4185\n",
      "2192.00\t0.4185\n",
      "2227.00\t0.4185\n",
      "2233.00\t0.4185\n",
      "2237.00\t0.4185\n",
      "2297.00\t0.4185\n",
      "2372.00\t0.3662\n",
      "2388.00\t0.3662\n",
      "2449.00\t0.3662\n",
      "2456.00\t0.3662\n",
      "2467.00\t0.3662\n",
      "2539.00\t0.3662\n"
     ]
    }
   ],
   "source": [
    "# Print the survival values at each time step\n",
    "km.print_survival_table()"
   ]
  }
 ],
 "metadata": {
  "kernelspec": {
   "display_name": "conda-env2",
   "language": "python",
   "name": "python3"
  },
  "language_info": {
   "codemirror_mode": {
    "name": "ipython",
    "version": 3
   },
   "file_extension": ".py",
   "mimetype": "text/x-python",
   "name": "python",
   "nbconvert_exporter": "python",
   "pygments_lexer": "ipython3",
   "version": "3.10.15"
  }
 },
 "nbformat": 4,
 "nbformat_minor": 5
}<|MERGE_RESOLUTION|>--- conflicted
+++ resolved
@@ -656,18 +656,6 @@
      "name": "stdout",
      "output_type": "stream",
      "text": [
-<<<<<<< HEAD
-      "Epoch: 000, Training loss: 31.85\n",
-      "Epoch: 010, Training loss: 30.18\n",
-      "Epoch: 020, Training loss: 29.73\n",
-      "Epoch: 030, Training loss: 29.84\n",
-      "Epoch: 040, Training loss: 29.04\n",
-      "Epoch: 050, Training loss: 29.61\n",
-      "Epoch: 060, Training loss: 29.46\n",
-      "Epoch: 070, Training loss: 28.94\n",
-      "Epoch: 080, Training loss: 29.31\n",
-      "Epoch: 090, Training loss: 28.00\n"
-=======
       "Epoch: 000, Training loss: 12.55\n",
       "Epoch: 010, Training loss: 12.40\n",
       "Epoch: 020, Training loss: 12.02\n",
@@ -678,7 +666,6 @@
       "Epoch: 070, Training loss: 11.85\n",
       "Epoch: 080, Training loss: 11.74\n",
       "Epoch: 090, Training loss: 11.88\n"
->>>>>>> 1b1cf44b
      ]
     }
    ],
