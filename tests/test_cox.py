import json
import unittest

import numpy as np
import pandas as pd
import torch

<<<<<<< HEAD
from lifelines import CoxPHFitter
from lifelines.datasets import load_gbsg2, load_lung

from torchsurv.loss.cox import neg_partial_log_likelihood as cox
from torchsurv.loss.cox import baseline_survival_function, survival_function
=======
from torchsurv.loss.cox import neg_partial_log_likelihood as cox
>>>>>>> 06d0b720
from torchsurv.tools.validate_data import validate_survival_data

# Load the benchmark cox log likelihoods from R
with open("tests/benchmark_data/benchmark_cox.json") as file:
    benchmark_cox_logliks = json.load(file)

# set seed for reproducibility
torch.manual_seed(42)
np.random.seed(42)


class TestCoxSurvivalLoss(unittest.TestCase):
    """
    List of packages compared
        - survival (R)
        - lifelines (python)
    """

    # random data and parameters
    N = 32
    log_hz = torch.randn(N, dtype=torch.float)
    event = torch.randint(low=0, high=2, size=(N,), dtype=torch.bool)
    time = torch.randint(low=1, high=100, size=(N,), dtype=torch.float)
<<<<<<< HEAD

    # prepare data
    lung = load_lung().dropna()
    lung["sex"] = (lung["sex"] == 1).astype(float)
    lung["age"] = (lung["age"] - lung["age"].mean()) / lung["age"].std()

    gbsg = load_gbsg2().dropna()
    gbsg["age"] = (gbsg["age"] - gbsg["age"].mean()) / gbsg["age"].std()
    gbsg["tsize"] = (gbsg["tsize"] - gbsg["tsize"].mean()) / gbsg["tsize"].std()
    gbsg_strata = gbsg.copy()
    gbsg_strata.drop(columns=["horTh"], inplace=True)
    gbsg.drop(columns=["horTh", "menostat", "tgrade"], inplace=True)
=======

    # def test_y_tensor(self):
    #     event_np_array = np.random.randint(0, 1 + 1, size=(self.N,), dtype="bool")
    #     with self.assertRaises(TypeError)):
    #         cox(self.log_hz, event_np_array, self.time)
>>>>>>> 06d0b720

    def test_t_tensor(self):
        time_np_array = np.random.randint(0, 100, size=(self.N,))
        with self.assertRaises((RuntimeError, TypeError)):
            cox(self.log_hz, self.event, time_np_array)

    def test_log_hz_tensor(self):
        log_hz_np_array = np.random.randn(
            self.N,
        )
        with self.assertRaises((RuntimeError, TypeError)):
            cox(log_hz_np_array, self.event, self.time)

    def test_len_data(self):
<<<<<<< HEAD
        event_wrong_length = torch.randint(
            low=0, high=2, size=(self.N + 1,), dtype=torch.bool
        )
=======
        event_wrong_length = torch.randint(low=0, high=2, size=(self.N + 1,), dtype=torch.bool)
>>>>>>> 06d0b720
        with self.assertRaises(ValueError):
            validate_survival_data(event_wrong_length, self.time)

    def test_positive_t(self):
<<<<<<< HEAD
        time_negative = torch.randint(
            low=-100, high=100, size=(self.N,), dtype=torch.float
        )
=======
        time_negative = torch.randint(low=-100, high=100, size=(self.N,), dtype=torch.float)
>>>>>>> 06d0b720
        with self.assertRaises(ValueError):
            validate_survival_data(self.event, time_negative)

    def test_boolean_y(self):
        event_non_boolean = torch.randint(low=0, high=3, size=(self.N,))
        with self.assertRaises(ValueError):
            validate_survival_data(event_non_boolean, self.time)

    def test_log_likelihood_without_ties_survival(self):
        """test cox partial log likelihood without ties on lung and gbsg datasets compared to R survival"""
        for benchmark_cox_loglik in benchmark_cox_logliks:
            if benchmark_cox_loglik["no_ties"][0]:
                log_lik = -cox(
                    torch.tensor(benchmark_cox_loglik["log_hazard"], dtype=torch.float32).squeeze(0),
                    torch.tensor(benchmark_cox_loglik["status"]).bool(),
                    torch.tensor(benchmark_cox_loglik["time"], dtype=torch.float32),
                    reduction="sum",
                )
                log_lik_survival = benchmark_cox_loglik["log_likelihood"]

                self.assertTrue(
                    np.allclose(
                        log_lik.numpy(),
                        np.array(log_lik_survival),
                        rtol=1e-5,
                        atol=1e-8,
                    )
                )

    def test_log_likelihood_with_ties_survival(self):
        """test Efron and Breslow's approximation of cox partial log likelihood with ties on lung and gbsg data compared to R survival"""
        for benchmark_cox_loglik in benchmark_cox_logliks:
            if benchmark_cox_loglik["no_ties"][0] is False:
                # efron approximation of partial log likelihood
                log_lik_efron = -cox(
                    torch.tensor(
                        benchmark_cox_loglik["log_hazard_efron"],
                        dtype=torch.float32,
                    ).squeeze(0),
                    torch.tensor(benchmark_cox_loglik["status"]).bool(),
                    torch.tensor(benchmark_cox_loglik["time"], dtype=torch.float32),
                    ties_method="efron",
                    reduction="sum",
                )
                log_lik_efron_survival = benchmark_cox_loglik["log_likelihood_efron"]

                # breslow approximation of partial log likelihood
                log_lik_breslow = -cox(
                    torch.tensor(
                        benchmark_cox_loglik["log_hazard_breslow"],
                        dtype=torch.float32,
                    ).squeeze(0),
                    torch.tensor(benchmark_cox_loglik["status"]).bool(),
                    torch.tensor(benchmark_cox_loglik["time"], dtype=torch.float32),
                    ties_method="breslow",
                    reduction="sum",
                )
                log_lik_breslow_survival = benchmark_cox_loglik["log_likelihood_breslow"]

                self.assertTrue(
                    np.allclose(
                        log_lik_efron.numpy(),
                        np.array(log_lik_efron_survival),
                        rtol=1e-5,
                        atol=1e-8,
                    )
                )

                self.assertTrue(
                    np.allclose(
                        log_lik_breslow.numpy(),
                        np.array(log_lik_breslow_survival),
                        rtol=1e-5,
                        atol=1e-8,
                    )
                )

    def test_log_likelihood_lung_lifelines(self):
        """test cox partial log likelihood on lung datasets compared to lifelines"""

        time = torch.tensor(self.lung["time"].values, dtype=torch.float32)
        event = torch.tensor(self.lung["status"].values, dtype=torch.float32).bool()

        # fit (Ties are handled using Efron’s method on lifelines)
        coxphf = CoxPHFitter()
        coxphf.fit(
            self.lung,
            duration_col="time",
            event_col="status",
        )

        # relative hazard
        hz = coxphf.predict_partial_hazard(self.lung).values
        log_hz = torch.log(torch.tensor(hz))

        # loss function torchsurv
        log_lik = -cox(log_hz, event, time, reduction="sum", ties_method="efron")
        log_lik_lifelines = coxphf.log_likelihood_

        self.assertTrue(
            np.allclose(
                log_lik.numpy(),
                np.array(log_lik_lifelines),
                rtol=1e-5,
                atol=1e-8,
            )
        )

    def test_log_likelihood_gbsg_lifelines(self):
        """test cox partial log likelihood on gbsg datasets compared to lifelines"""

        time = torch.tensor(self.gbsg["time"].values, dtype=torch.float32)
        event = torch.tensor(self.gbsg["cens"].values, dtype=torch.float32).bool()

        # fit (Ties are handled using Efron’s method on lifelines)
        coxphf = CoxPHFitter()
        coxphf.fit(
            self.gbsg,
            duration_col="time",
            event_col="cens",
        )

        # relative hazard
        hz = coxphf.predict_partial_hazard(self.gbsg).values
        log_hz = torch.log(torch.tensor(hz))

        # compute log likelihood with lifelines
        log_lik_lifelines = coxphf.log_likelihood_

        # compute log_likelihood likelihood with torchsurv
        log_lik = -cox(log_hz, event, time, reduction="sum", ties_method="efron")

        self.assertTrue(
            np.allclose(
                log_lik.numpy(),
                np.array(log_lik_lifelines),
                rtol=1e-5,
                atol=1e-8,
            )
        )

    def test_log_likelihood_strata_lifelines(self):
        """test cox partial log likelihood with strata on gbsg datasets compared to lifelines"""

        time = torch.tensor(self.gbsg_strata["time"].values, dtype=torch.float32)
        event = torch.tensor(
            self.gbsg_strata["cens"].values, dtype=torch.float32
        ).bool()

        # fit (Ties are handled using Efron’s method on lifelines)
        coxphf = CoxPHFitter()
        coxphf.fit(
            self.gbsg_strata,
            strata=["tgrade", "menostat"],
            duration_col="time",
            event_col="cens",
        )

        # get relative log hazard
        hz = coxphf.predict_partial_hazard(self.gbsg_strata).values
        log_hz = torch.log(torch.tensor(hz))

        # Create a torch tensor from the codes
        strata_comb = (
            self.gbsg_strata["tgrade"].astype(str)
            + "_"
            + self.gbsg_strata["menostat"].astype(str)
        )
        strata_code = strata_comb.astype("category").cat.codes
        strata = torch.tensor(strata_code.values, dtype=torch.long)

        # compute log_likelihood likelihood with torchsurv
        log_lik = -cox(log_hz, event, time, strata=strata, reduction="sum")

        # compute log likelihood with lifelines
        log_lik_lifelines = coxphf.log_likelihood_

        self.assertTrue(
            np.allclose(
                log_lik.numpy(),
                np.array(log_lik_lifelines),
                rtol=1e-5,
                atol=1e-8,
            )
        )

    def test_survival_function_lung_lifelines(self):
        """test value of estimated survival function with Breslow's method on lung data compared to lifelines"""

        time = torch.tensor(self.lung["time"].values, dtype=torch.float32)
        event = torch.tensor(self.lung["status"].values, dtype=torch.float32).bool()

        # fit
        coxphf = CoxPHFitter()
        coxphf.fit(
            self.lung,
            duration_col="time",
            event_col="status",
        )

        # get relative log hazard
        hz = coxphf.predict_partial_hazard(self.lung).values
        log_hz = torch.tensor(np.log(hz), dtype=torch.float32)

        # compute baseline survival with lifelines
        bsf_coxphfitter = coxphf.baseline_survival_.values[:, 0]

        # compute survival function with lifelines
        surv_lifelines = coxphf.predict_survival_function(self.lung)
        surv_lifelines_numpy = surv_lifelines.T.to_numpy()
        new_time = torch.tensor(surv_lifelines.index.values)

        # compute baseline cumulative hazard and survival with torchsurv
        baseline_survival = baseline_survival_function(log_hz, event, time)
        bsf = baseline_survival["baseline_survival"]

        # compute survival function with torchsurv
        sf = survival_function(baseline_survival, log_hz, new_time)

        self.assertTrue(
            np.allclose(
                bsf_coxphfitter,
                np.array(bsf),
                rtol=1e-5,
                atol=1e-8,
            )
        )

        self.assertTrue(
            np.allclose(
                surv_lifelines_numpy,
                np.array(sf),
                rtol=1e-5,
                atol=1e-8,
            )
        )

    def test_survival_function_gbsg_lifelines(self):
        """test value of estimated survival function with Breslow's method on gbsg data compared to lifelines"""

        event = torch.tensor(self.gbsg["cens"]).bool()
        time = torch.tensor(self.gbsg["time"], dtype=torch.float32)

        # fit
        coxphf = CoxPHFitter()
        coxphf.fit(
            self.gbsg,
            duration_col="time",
            event_col="cens",
        )

        # get relative log hazard
        hz = coxphf.predict_partial_hazard(self.gbsg).values
        log_hz = torch.tensor(np.log(hz), dtype=torch.float32)

        # compute baseline survival with lifelines
        bsf_coxphfitter = coxphf.baseline_survival_.values[:, 0]

        # compute survival function with lifelines
        surv_lifelines = coxphf.predict_survival_function(self.gbsg_strata)
        surv_lifelines_numpy = surv_lifelines.T.to_numpy()
        new_time = torch.tensor(surv_lifelines.index.values)

        # compute baseline cumulative hazard and survival with torchsurv
        baseline_survival = baseline_survival_function(log_hz, event, time)
        bsf = baseline_survival["baseline_survival"]

        # compute survival function with torchsurv
        sf = survival_function(baseline_survival, log_hz, new_time)

        self.assertTrue(
            np.allclose(
                bsf_coxphfitter,
                np.array(bsf),
                rtol=1e-5,
                atol=1e-8,
            )
        )

        self.assertTrue(
            np.allclose(
                surv_lifelines_numpy,
                np.array(sf),
                rtol=1e-5,
                atol=1e-8,
            )
        )

    def test_survival_function_strata_lifelines(self):
        """test survival function with strata on gbsg datasets compared to lifelines"""

        time = torch.tensor(self.gbsg_strata["time"].values, dtype=torch.float32)
        event = torch.tensor(
            self.gbsg_strata["cens"].values, dtype=torch.float32
        ).bool()

        # fit (Ties are handled using Efron’s method on lifelines)
        coxphf = CoxPHFitter()
        coxphf.fit(
            self.gbsg_strata,
            strata=["tgrade", "menostat"],
            duration_col="time",
            event_col="cens",
        )

        # get relative log hazard
        hz = coxphf.predict_partial_hazard(self.gbsg_strata).values
        log_hz = torch.log(torch.tensor(hz))

        # compute baseline survival with lifelines
        bsf_coxphfitter = coxphf.baseline_survival_.values

        # predicted survival function lifelines
        surv_lifelines = coxphf.predict_survival_function(self.gbsg_strata)
        surv_lifelines_numpy = surv_lifelines.T.to_numpy()
        new_time = torch.tensor(surv_lifelines.index.values)

        # Create strata
        strata_comb = (
            self.gbsg_strata["tgrade"].astype(str)
            + "_"
            + self.gbsg_strata["menostat"].astype(str)
        )
        strata_code = strata_comb.astype("category").cat.codes
        strata = torch.tensor(strata_code.values, dtype=torch.long)

        # compute baseline survival with torchsurv
        baseline_survival = baseline_survival_function(
            log_hz, event, time, strata=strata
        )

        # predict survival function torchsurv
        surv = survival_function(baseline_survival, log_hz, new_time, strata)

        # the baseline survival function correspond but not the individual survival function
        # the formula S0 ** h is respected on torchsurv. Not sure what lifelines does.
        # also the values are more reasonable in torchsurv compared to no strata.

        self.assertTrue(
            np.allclose(
                np.unique(bsf_coxphfitter[:, 4]),
                np.unique(baseline_survival[0]["baseline_survival"].numpy()),
                rtol=1e-5,
                atol=1e-8,
            )
        )

        self.assertTrue(
            np.allclose(
                np.unique(bsf_coxphfitter[:, 5]),
                np.unique(baseline_survival[1]["baseline_survival"].numpy()),
                rtol=1e-5,
                atol=1e-8,
            )
        )

        self.assertTrue(
            np.allclose(
                np.unique(bsf_coxphfitter[:, 2]),
                np.unique(baseline_survival[2]["baseline_survival"].numpy()),
                rtol=1e-5,
                atol=1e-8,
            )
        )

        self.assertTrue(
            np.allclose(
                np.unique(bsf_coxphfitter[:, 3]),
                np.unique(baseline_survival[3]["baseline_survival"].numpy()),
                rtol=1e-5,
                atol=1e-8,
            )
        )

        self.assertTrue(
            np.allclose(
                np.unique(bsf_coxphfitter[:, 0]),
                np.unique(baseline_survival[4]["baseline_survival"].numpy()),
                rtol=1e-5,
                atol=1e-8,
            )
        )

        self.assertTrue(
            np.allclose(
                np.unique(bsf_coxphfitter[:, 1]),
                np.unique(baseline_survival[5]["baseline_survival"].numpy()),
                rtol=1e-5,
                atol=1e-8,
            )
        )


if __name__ == "__main__":
    unittest.main()<|MERGE_RESOLUTION|>--- conflicted
+++ resolved
@@ -5,15 +5,11 @@
 import pandas as pd
 import torch
 
-<<<<<<< HEAD
 from lifelines import CoxPHFitter
 from lifelines.datasets import load_gbsg2, load_lung
 
 from torchsurv.loss.cox import neg_partial_log_likelihood as cox
 from torchsurv.loss.cox import baseline_survival_function, survival_function
-=======
-from torchsurv.loss.cox import neg_partial_log_likelihood as cox
->>>>>>> 06d0b720
 from torchsurv.tools.validate_data import validate_survival_data
 
 # Load the benchmark cox log likelihoods from R
@@ -37,7 +33,6 @@
     log_hz = torch.randn(N, dtype=torch.float)
     event = torch.randint(low=0, high=2, size=(N,), dtype=torch.bool)
     time = torch.randint(low=1, high=100, size=(N,), dtype=torch.float)
-<<<<<<< HEAD
 
     # prepare data
     lung = load_lung().dropna()
@@ -50,13 +45,6 @@
     gbsg_strata = gbsg.copy()
     gbsg_strata.drop(columns=["horTh"], inplace=True)
     gbsg.drop(columns=["horTh", "menostat", "tgrade"], inplace=True)
-=======
-
-    # def test_y_tensor(self):
-    #     event_np_array = np.random.randint(0, 1 + 1, size=(self.N,), dtype="bool")
-    #     with self.assertRaises(TypeError)):
-    #         cox(self.log_hz, event_np_array, self.time)
->>>>>>> 06d0b720
 
     def test_t_tensor(self):
         time_np_array = np.random.randint(0, 100, size=(self.N,))
@@ -71,24 +59,16 @@
             cox(log_hz_np_array, self.event, self.time)
 
     def test_len_data(self):
-<<<<<<< HEAD
         event_wrong_length = torch.randint(
             low=0, high=2, size=(self.N + 1,), dtype=torch.bool
         )
-=======
-        event_wrong_length = torch.randint(low=0, high=2, size=(self.N + 1,), dtype=torch.bool)
->>>>>>> 06d0b720
         with self.assertRaises(ValueError):
             validate_survival_data(event_wrong_length, self.time)
 
     def test_positive_t(self):
-<<<<<<< HEAD
         time_negative = torch.randint(
             low=-100, high=100, size=(self.N,), dtype=torch.float
         )
-=======
-        time_negative = torch.randint(low=-100, high=100, size=(self.N,), dtype=torch.float)
->>>>>>> 06d0b720
         with self.assertRaises(ValueError):
             validate_survival_data(self.event, time_negative)
 
