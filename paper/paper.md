--- conflicted
+++ resolved
@@ -37,36 +37,20 @@
 `TorchSurv` (available on GitHub and PyPI) is a Python package that serves as a companion tool to perform deep survival modeling within the `PyTorch` environment [@paszke2019pytorch]. With its lightweight design, minimal input requirements, full `PyTorch` backend, and freedom from restrictive survival model parameterizations, `TorchSurv` facilitates efficient deep survival model implementation and is particularly beneficial for high-dimensional and complex input data scenarios.
 `TorchSurv` has been rigorously tested using both open-source and synthetically generated survival data. The package is thoroughly documented and includes illustrative examples. The latest documentation for TorchSurv can be found on the[`TorchSurv`'s website](https://opensource.nibr.com/torchsurv/).
 
-<<<<<<< HEAD
-`TorchSurv` provides a user-friendly workflow for training and evaluating a `PyTorch`-based deep survival model.
-At its core, `TorchSurv` features `PyTorch`-based calculations of log-likelihoods for prominent survival models, including the Cox proportional hazards model [@Cox1972] and the Weibull Accelerated Time Failure (AFT) model [@Carroll2003]. 
-In survival analysis, each observation is associated with survival reponse, denoted by $y$ (comprising the event indicator and the time-to-event or censoring), and covariates denoted by $x$. A survival model is parametrized by parameters, denoted by $\theta$. Within the `TorchSurv` framework, a `PyTorch`-based neural network is defined to act as a flexible function that takes the covariates $x$ as input and outputs the parameters $\theta$. Estimation of the parameters $\theta$ is achieved via maximum likelihood estimation facilitated by backpropagation. 
-Additionally, `TorchSurv` offers evaluation metrics, including the time-dependent Area Under the cure (AUC) under the Receiver operating characteristic (ROC) curve, the Concordance index (C-index) and the Brier Score, to characterize the predictive performance of survival models.
-=======
-`TorchSurv` provides a user-friendly workflow for defining a survival model with parameters specified by a `PyTorch`-based (deep) neural network. At the core of `TorchSurv` lies its `PyTorch`-based calculation of log-likelihoods for prominent survival models, including the Cox proportional hazards model [@Cox1972] and the Weibull Accelerated Time Failure (AFT) model [@Carroll2003].
-
+`TorchSurv` provides a user-friendly workflow for defining a survival model with parameters specified by a `PyTorch`-based (deep) neural network. At the core of `TorchSurv` lies its `PyTorch`-based calculation of log-likelihoods for prominent survival models, including the Cox proportional hazards model [@Cox1972] and the Weibull Accelerated Time Failure (AFT) model [@Carroll2003]. 
 In survival analysis, each observation is associated with survival data denoted by $y$ (comprising the event indicator and the time-to-event or censoring) and covariates denoted by $x$. A survival model that is able to capture the complexity of the survival data $y$, is parametrized by parameters denoted by $\theta$. For instance, in the Cox proportional hazards model, the survival model parameters $\theta$ are the relative hazards. Within the `TorchSurv` framework, a `PyTorch`-based neural network is defined to act as a flexible function that takes the covariates $x$ as input and outputs the survival model parameters $\theta$. Estimation of the parameters $\theta$ is achieved via maximum likelihood estimation facilitated by backpropagation.
 Additionally, `TorchSurv` offers evaluation metrics (the time-dependent Area Under the cure (AUC) under the Receiver operating characteristic curve (ROC), the Concordance index (C-index) and the Brier Score) to characterize the predictive performance of survival models.
->>>>>>> 20918912
 Below is an overview of the workflow for model inference and evaluation with `TorchSurv`:
 
 1. Initialize a `PyTorch`-based neural network that defines the function from the covariates $x$ to the parameters $\theta$. In the context of the Cox proportional hazards model for example, the parameters are the log relative hazards.
 2. Initiate training: For each epoch on the training set,
-<<<<<<< HEAD
-    -  Draw survival response $y^{\text{train}}$ and covariates $x^{\text{train}}$ from the training set.
-    - Obtain parameters $\theta^{\text{train}}$ given covariates $x^{\text{train}}$ using the neural network.
-    - Calculate the loss as the negative log-likelihood of survival response $y^{\text{train}}$ given parameters $\theta^{\text{train}}$. This calculation is facilitated by `TorchSurv`'s loss function. 
-    - Utilize backpropagation to update the neural network's parameters.
-3. Obtain parameters $\theta^{\text{test}}$ given covariates from the test set $x^{\text{test}}$ using the trained neural network.
-4. Evaluate the predictive performance of the model using `TorchSurv`'s evaluation metric functions given parameters $\theta^{\text{test}}$ and survival response from the test set $y^{\text{test}}$.
-=======
     - Draw survival data $y^{\text{train}}$ (i.e., event indicator and time-to-event or censoring) and covariates $x^{\text{train}}$ from the training set.
     - Obtain parameters $\theta^{\text{train}}$ based on drawn covariates $x^{\text{train}}$ using `PyTorch`-based neural network.
     - Calculate the loss given survival data $y^{\text{train}}$ and parameters $\theta^{\text{train}}$ using `TorchSurv`'s loss function. In the context of the Cox relative hazards model for example, the loss function is equal to the negative of the log partial likelihood.
     - Utilize backpropagation to update parameters $\theta^{\text{train}}$.
 3. Obtain parameters $\theta^{\text{test}}$ based on covariates from the test set $x^{\text{test}}$ using the trained `PyTorch`-based neural network.
 4. Evaluate the predictive performance of the model using `TorchSurv`'s evaluation metric functions (e.g., C-index) given parameters $\theta^{\text{test}}$ and survival data from the test set $y^{\text{test}}$.
->>>>>>> 20918912
+
 
 
 # Statement of need
@@ -175,14 +159,8 @@
 brier.integral() # Integrated Brier score over time
 ```
 
-<<<<<<< HEAD
-
 **Additional features.** In `TorchSurv`, the evaluation metrics can be obtained for time-dependent and time-independent risk scores (e.g., for proportional and non-proportional hazards). Additionally, subjects can be optionally weighted (e.g., by the inverse probability of censoring weighting (IPCW)).
 Lastly, functionalities including the confidence interval, one-sample hypothesis test to determine whether the metric is better than that of a random predictor, and two-sample hypothesis test to compare two evaluation metrics between  different models are implemented. The following code snippet exemplifies the aforementioned functionalities for the C-index.
-=======
-**Additional features.** In `TorchSurv`, the evaluation metrics can be obtained for time-dependent and time-independent risk scores (e.g., for proportional and non-proportional hazards). Additionally subjects can be optionally weighted (e.g., by the inverse probability of censoring weighting (IPCW)).
-Lastly, functionalities including the confidence interval, one-sample hypothesis test to determine whether the metric is better than that of a random predictor, and two-sample hypothesis test to compare two evaluation metrics between  different models are implemented. For the hypothesis tests, the significance level, typically referred to as $\alpha$, can be modified as needed. The following code snippet exemplifies the aforementioned functionalities for the C-index.
->>>>>>> 20918912
 
 ```python
 cindex.confidence_interval()  # CI, default alpha = .05
