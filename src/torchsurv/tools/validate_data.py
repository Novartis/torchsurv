import sys
from typing import Optional

import torch


def _impute_missing_log_shape(log_params: torch.Tensor) -> torch.Tensor:
    """
    Validate and impute missing log_shape parameter for Weibull distribution.

    This private function checks if the log_shape parameter is missing from the
    Weibull distribution parameters and imputes it with zeros when needed.
    Weibull loss can handle either log_scale alone or both log_scale and log_shape.

    Args:
        log_params (torch.Tensor, float): Tensor containing Weibull distribution parameters.
        Expected shape: [n_samples, 1] (log_scale only), or [n_samples, 2] (log_scale and log_shape).

    Returns:
        Tensor with shape [n_samples, 2] containing both log_scale and log_shape.
        If log_shape was missing, it is imputed with zeros.
    """
    if any(
        [
            log_params.dim() == 0,
            log_params.dim() == 1,  # if shape = [n_samples]
            log_params.dim() > 1 and log_params.size(1) == 1,  # if shape = [n_samples, 1]
        ]
    ):
        if log_params.dim() == 1:
            log_params = log_params.unsqueeze(1)

        # Missing log shape parameter. Creating zeros placeholder instead.
        log_params = torch.hstack((log_params, torch.zeros_like(log_params)))

    return log_params


def check_within_follow_up(new_time: torch.Tensor, time: torch.Tensor, within_follow_up: bool) -> None:
    # Check if the within_follow_up flag is set to True
    if within_follow_up:
        # Check if any value in new_time is outside the range of time
        if new_time.max() >= time.max() or new_time.min() < time.min():
            # Get the minimum and maximum values of time
            min_time = time.min().item()
            max_time = time.max().item()
            # Raise a ValueError if new_time is not within the follow-up time range
            raise ValueError(
                f"Value error: All new_time must be within follow-up time of test data: [{min_time}; {max_time}"
            )


def validate_tensor(tensor: torch.Tensor, name: str) -> None:
    """
    Raises:
        TypeError: If tensor is not a tensor.
    """
    if not isinstance(tensor, torch.Tensor):
        raise TypeError(f"Input '{name}' should be a tensor")


def validate_event(event: torch.Tensor) -> None:
    """
    Raises:
        ValueError: If ``event`` is not boolean.
        ValueError: If all ``event`` are False.
        ValueError: If any ``event`` is not True or False.
    """
    if not event.dtype == torch.bool:
        raise ValueError("Input 'event' should be of boolean type.")

    if not torch.all((~event) | (event)):
        raise ValueError("Invalid values: 'event' must contain only True or False values")

    if torch.sum(event) <= 0:
        raise ValueError("All samples are censored.")


def validate_strata(strata: torch.Tensor) -> None:
    """
    Raises:
        ValueError: If ``strata`` is not integer.
        ValueError: If all ``event`` are False.
        ValueError: If any ``event`` is not True or False.
    """
    if strata.dtype not in (
        torch.int8,
        torch.int16,
        torch.int32,
        torch.int64,
        torch.long,
    ):
        raise ValueError("Input 'strata' should be of integer type.")


def validate_time(time: torch.Tensor) -> None:
    """
    Raises:
        ValueError: If ``time`` is not float.
        ValueError: If any ``time`` is negative.
    """

    if not torch.is_floating_point(time):
        raise ValueError("Input 'time' should be of float type.")

    if torch.any(time < 0.0):
        raise ValueError("Input 'time' should be non-negative.")


def validate_dimension_survival_data(event: torch.Tensor, time: torch.Tensor, strata: torch.Tensor) -> None:
    """
    Raises:
        ValueError: If ``event`` and ``time`` are not of the same length.
    """
    if len(event) != len(time):
        raise ValueError("Dimension mismatch: Incompatible length between inputs 'time' and 'event'.")
<<<<<<< HEAD
    if len(event) != len(strata):
        raise ValueError("Dimension mismatch: Incompatible length between inputs 'strata' and 'event'.")
=======
>>>>>>> c42d5bc4


def validate_dimension_model_parameters(event: torch.Tensor, log_params: torch.Tensor) -> None:
    """
    Raises:
        ValueError: If ``event`` and ``log_params`` are not of the same length.
    """
    if log_params.shape[0] != len(event):
        raise ValueError("Dimension mismatch: 'log_params' and 'event' must have the same length")


def validate_model_type(log_params: torch.Tensor, model_type: str) -> None:
    """
    Raises:
        ValueError: If ``model_type`` is not a valid model type.
        ValueError: If ``log_params`` has not the correct shape.
    """
    if model_type.lower() == "weibull":
        if log_params.dim() not in [1, 2]:
            raise ValueError(
                f"For Weibull model, 'log_params' must have shape (n_samples, 2) or (n_samples, 1). Found {log_params.dim()} dimensions."
            )
    elif model_type.lower() == "cox":
        if log_params.dim() > 1:
            raise ValueError("For Cox model, 'log_hz' must have shape (n_samples).")
    else:
        raise ValueError("Invalid model type. Must be 'weibull' or 'cox'.")


def validate_new_time(new_time: torch.Tensor, time: torch.Tensor, within_follow_up: bool = True) -> None:
    """
    Validate the new_time tensor for survival analysis functions.

    Args:
        new_time (torch.Tensor, float): Time for metric computation of size n_times.
        time (torch.Tensor, float): Event or censoring time of size n_samples.
        within_follow_up (bool, optional): Whether values of ``new_time`` must be within values in ``time``. Defaults to True.

    Raises:
        ValueError: If ``new_time`` contains duplicate values.
        ValueError: If ``new_time`` is not sorted.
        TypeError: If ``new_time`` is not a tensor.
        ValueError: If ``new_time`` is not of floating-point type.
        ValueError: If ``new_time`` is not within the range of follow-up in ``time``. Assessed only if ``within_follow_up`` is True.

    Examples:
        >>> _ = torch.manual_seed(52)
        >>> n = 10
        >>> m = 5
        >>> time = torch.randint(low=5, high=250, size=(n,), dtype=torch.float)
        >>> new_time = torch.unique(
        ...     torch.sort(
        ...         torch.randint(low=int(min(time).item()), high=int(max(time).item()), size=(m,), dtype=torch.float)
        ...     ).values
        ... )
        >>> validate_new_time(new_time, time)
    """
    if not isinstance(new_time, torch.Tensor):
        raise TypeError("Type error: Input 'new_time' should be a tensor.")

    if not torch.is_floating_point(new_time):
        raise ValueError("Value error: Input 'new_time' should be of floating-point type.")

    new_time_sorted, _ = torch.sort(new_time)
    if not torch.equal(new_time_sorted, new_time):
        raise ValueError("Value error: Input 'new_time' should be sorted from the smallest time to the largest.")

    if len(new_time_sorted) != len(torch.unique(new_time_sorted)):
        raise ValueError("Value error: Input 'new_time' should contain unique values.")

    check_within_follow_up(new_time, time, within_follow_up)


def validate_survival_data(event: torch.Tensor, time: torch.Tensor, strata: Optional[torch.Tensor] = None) -> None:
    """Perform format and validity checks for survival data.

    Args:
        event (torch.Tensor, bool):
            Event indicator of size n_samples (= True if event occurred).
        time (torch.Tensor, float):
            Event or censoring time of size n_samples.

    Examples:
        >>> _ = torch.manual_seed(52)
        >>> n = 10
        >>> time = torch.randint(low=5, high=250, size=(n,), dtype=torch.float)
        >>> event = torch.randint(low=0, high=2, size=(n,), dtype=torch.bool)
        >>> validate_survival_data(event, time)
    """

    if strata is None:
        strata = torch.ones_like(event, dtype=torch.long)

    validate_tensor(event, "event")
    validate_tensor(time, "time")
    validate_tensor(strata, "strata")

    validate_event(event)
    validate_time(time)
    validate_strata(strata)

    validate_dimension_survival_data(event, time, strata)


def validate_model(
    log_params: torch.Tensor,
    event: torch.Tensor,
    model_type: str,
) -> None:
    """Perform format and validity checks for the model.

    Args:
        log_params (torch.Tensor, float):
            Model parameters
        event (torch.Tensor, bool):
            Event indicator of size n_samples (= True if event occurred).
        model_type (str):
            Type of the model.

    Examples:
        >>> _ = torch.manual_seed(52)
        >>> n = 10
        >>> log_params_weibull = torch.randn((n, 2), dtype=torch.float)
        >>> log_params_cox = torch.randn((n,), dtype=torch.float)
        >>> event = torch.randint(low=0, high=2, size=(n,), dtype=torch.bool)
        >>> validate_model(log_params_weibull, event, model_type="weibull")
        >>> validate_model(log_params_cox, event, model_type="cox")
    """

    validate_tensor(log_params, "log_params")
    validate_tensor(event, "event")

    validate_dimension_model_parameters(event, log_params)
    validate_model_type(log_params, model_type)


if __name__ == "__main__":
    import doctest

    # Run doctest
    results = doctest.testmod()
    if results.failed == 0:
        print("All tests passed.")
    else:
        print("Some doctests failed.")
        sys.exit(1)<|MERGE_RESOLUTION|>--- conflicted
+++ resolved
@@ -114,11 +114,10 @@
     """
     if len(event) != len(time):
         raise ValueError("Dimension mismatch: Incompatible length between inputs 'time' and 'event'.")
-<<<<<<< HEAD
+
     if len(event) != len(strata):
         raise ValueError("Dimension mismatch: Incompatible length between inputs 'strata' and 'event'.")
-=======
->>>>>>> c42d5bc4
+
 
 
 def validate_dimension_model_parameters(event: torch.Tensor, log_params: torch.Tensor) -> None:
