# pylint: disable=C0103
# pylint: disable=C0301

import sys
import warnings
from typing import Optional

import torch

from torchsurv.tools.validate_data import validate_model, validate_survival_data

__all__ = [
    "_partial_likelihood_cox",
    "_partial_likelihood_efron",
    "_partial_likelihood_breslow",
    "neg_partial_log_likelihood",
    "baseline_survival_function",
    "survival_function",
]


def _partial_likelihood_cox(
    log_hz_sorted: torch.Tensor,
    event_sorted: torch.Tensor,
) -> torch.Tensor:
    """
    Args:
        log_hz_sorted (torch.Tensor, float): Log hazard rates sorted by time.
        event_sorted (torch.Tensor, bool): Binary tensor indicating if the event occurred (True) or was censored (False), sorted by time.

    Returns:
        torch.Tensor: partial log likelihood for the Cox proportional hazards model in the absence of ties in event time.
    """
    log_hz_flipped = log_hz_sorted.flip(0)
    log_denominator = torch.logcumsumexp(log_hz_flipped, dim=0).flip(0)
    return (log_hz_sorted - log_denominator)[event_sorted]


def _partial_likelihood_efron(
    log_hz_sorted: torch.Tensor,
    event_sorted: torch.Tensor,
    time_sorted: torch.Tensor,
) -> torch.Tensor:
    """
    Args:
        log_hz_sorted (torch.Tensor, float): Log hazard rates sorted by time.
        event_sorted (torch.Tensor, bool): Binary tensor indicating if the event occurred (True) or was censored (False), sorted by time.
        time_sorted (torch.Tensor, float): Event or censoring times sorted in ascending order.
        time_unique (torch.Tensor, float): Event or censoring times sorted without ties.

    Returns:
        torch.Tensor: partial log likelihood for the Cox proportional hazards model using Efron's method to handle ties in event time.
    """

    # Event or censoring times sorted without ties.
    time_unique = torch.unique(time_sorted)

    J = len(time_unique)

    H = [torch.where((time_sorted == time_unique[j]) & (event_sorted))[0] for j in range(J)]
    R = [torch.where(time_sorted >= time_unique[j])[0] for j in range(J)]

    # Calculate the length of each element in H and store it in a tensor
    m = torch.tensor([len(h) for h in H])

    # Create a boolean tensor indicating whether each element in H has a length greater than 0
    include = torch.tensor([len(h) > 0 for h in H])

    log_nominator = torch.stack([torch.sum(log_hz_sorted[h]) for h in H])

    denominator_naive = torch.stack([torch.sum(torch.exp(log_hz_sorted[r])) for r in R])
    denominator_ties = torch.stack([torch.sum(torch.exp(log_hz_sorted[h])) for h in H])

    log_denominator_efron = torch.zeros(J, device=log_hz_sorted.device)
    for j in range(J):
        mj = int(m[j].item())
        for sample in range(1, mj + 1):
            log_denominator_efron[j] += torch.log(
                denominator_naive[j] - (sample - 1) / float(m[j]) * denominator_ties[j]
            )
    return (log_nominator - log_denominator_efron)[include]


def _partial_likelihood_breslow(
    log_hz_sorted: torch.Tensor,
    event_sorted: torch.Tensor,
    time_sorted: torch.Tensor,
):
    """
    Compute the partial likelihood using Breslow's method for Cox proportional hazards model.

    Args:
        log_hz_sorted (torch.Tensor, float): Log hazard rates sorted by time.
        event_sorted (torch.Tensor, bool): Binary tensor indicating if the event occurred (True) or was censored (False), sorted by time.
        time_sorted (torch.Tensor, float): Event or censoring times sorted in ascending order.

    Returns:
        torch.Tensor: partial likelihood for the observed events.
    """  # noqa: E501
    N = len(time_sorted)
    R = [torch.where(time_sorted >= time_sorted[i])[0] for i in range(N)]
    log_denominator = torch.stack([torch.logsumexp(log_hz_sorted[R[i]], dim=0) for i in range(N)])

    return (log_hz_sorted - log_denominator)[event_sorted]


def _cumulative_baseline_hazard(
    log_hz_sorted: torch.Tensor,
    event_sorted: torch.Tensor,
    time_sorted: torch.Tensor,
) -> torch.Tensor:
    """
    Compute the log cumulative baseline hazard for the Cox proportional hazards model using the Breslow's method.

    Args:
        log_hz_sorted (torch.Tensor, float): Log hazard rates sorted by time.
        event_sorted (torch.Tensor, bool): Binary tensor indicating if the event occurred (True) or was censored (False), sorted by time.
        time_sorted (torch.Tensor, float): Event or censoring times sorted in ascending order.

    Returns:
        torch.Tensor: Log cumulative baseline hazard evaluated at each unique time point.
    """  # noqa: E501
    time_sorted_unique = torch.unique(time_sorted)
    M = len(time_sorted_unique)

    R = [torch.where(time_sorted >= time_sorted_unique[i])[0] for i in range(M)]
    D = [torch.where(time_sorted == time_sorted_unique[i])[0] for i in range(M)]

    log_denominator = torch.stack([torch.logsumexp(log_hz_sorted[R[i]], dim=0) for i in range(M)])
    nominator = torch.stack([torch.sum(event_sorted[D[i]], dim=0) for i in range(M)])
    return torch.cumsum(nominator / torch.exp(log_denominator), dim=0)


def neg_partial_log_likelihood(
    log_hz: torch.Tensor,
    event: torch.Tensor,
    time: torch.Tensor,
    ties_method: str = "efron",
    reduction: str = "mean",
    strata: Optional[torch.Tensor] = None,
    checks: bool = True,
) -> torch.Tensor:
    r"""Compute the negative of the partial log likelihood for the Cox proportional hazards model.

    Args:
        log_hz (torch.Tensor, float):
            Log relative hazard of length n_samples.
        event (torch.Tensor, bool):
            Event indicator of length n_samples (= True if event occurred).
        time (torch.Tensor, float):
            Event or censoring time of length n_samples.
        ties_method (str):
            Method to handle ties in event time. Defaults to "efron".
            Must be one of the following: "efron", "breslow".
        reduction (str):
            Method to reduce losses. Defaults to "mean".
            Must be one of the following: "sum", "mean".
        strata (torch.Tensor, int, optional):
            Integer tensor of length n_samples representing stratum for each subject defined by combinations of categorical variables.
            This is useful if a categorical covariate does not obey the proportional hazard assumption.
            This is used similar to the strata expression in R and lifelines.
            See http://courses.washington.edu/b515/l17.pdf.
        checks (bool, optional):
            Whether to perform input format checks.
            Enabling checks can help catch potential issues in the input data.
            Defaults to True.

    Returns:
        (torch.tensor, float):
            Negative of the partial log likelihood.

    Note:
        For each subject :math:`i \in \{1, \cdots, N\}`, denote :math:`X_i` as the survival time and :math:`D_i` as the
        censoring time. Survival data consist of the event indicator, :math:`\delta_i=1(X_i\leq D_i)`
        (argument ``event``) and the time-to-event or censoring, :math:`T_i = \min(\{ X_i,D_i \})`
        (argument ``time``).

        The log hazard function for the Cox proportional hazards model has the form:

        .. math::

            \log \lambda_i (t) = \log \lambda_{0}(t) + \log \theta_i

        where :math:`\log \theta_i` is the log relative hazard (argument ``log_hz``).


        **No ties in event time.**
        If the set :math:`\{T_i: \delta_i = 1\}_{i = 1, \cdots, N}` represent unique event times (i.e., no ties),
        the standard Cox partial likelihood can be used :cite:p:`Cox1972`. Let :math:`\tau_1 < \tau_2 < \cdots < \tau_N`
        be the ordered times and let  :math:`R(\tau_i) = \{ j: \tau_j \geq \tau_i\}`
        be the risk set at :math:`\tau_i`. The partial log likelihood is defined as:

        .. math::

            pll = \sum_{i: \: \delta_i = 1} \left(\log \theta_i - \log\left(\sum_{j \in R(\tau_i)} \theta_j \right) \right)

        **Ties in event time handled with Breslow's method.**
        Breslow's method :cite:p:`Breslow1975` describes the approach in which the procedure described above is used unmodified,
        even when ties are present. If two subjects A and B have the same event time, subject A will be at risk for the
        event that happened to B, and B will be at risk for the event that happened to A.
        Let :math:`\xi_1 < \xi_2 < \cdots` denote the unique ordered times (i.e., unique :math:`\tau_i`). Let :math:`H_k` be the set of
        subjects that have an event at time :math:`\xi_k` such that :math:`H_k = \{i: \tau_i = \xi_k, \delta_i = 1\}`, and let :math:`m_k`
        be the number of subjects that have an event at time :math:`\xi_k` such that :math:`m_k = |H_k|`.

        .. math::

            pll = \sum_{k} \left( {\sum_{i\in H_{k}}\log \theta_i} - m_k \: \log\left(\sum_{j \in R(\xi_k)} \theta_j \right) \right)


        **Ties in event time handled with Efron's method.**
        An alternative approach that is considered to give better results is the Efron's method :cite:p:`Efron1977`.
        As a compromise between the Cox's and Breslow's method, Efron suggested to use the average
        risk among the subjects that have an event at time :math:`\xi_k`:

        .. math::

            \bar{\theta}_{k} = {\frac {1}{m_{k}}}\sum_{i\in H_{k}}\theta_i

        Efron approximation of the partial log likelihood is defined by

        .. math::

            pll = \sum_{k} \left( {\sum_{i\in H_{k}}\log \theta_i} - \sum_{r =0}^{m_{k}-1} \log\left(\sum_{j \in R(\xi_k)}\theta_j-r\:\bar{\theta}_{j}\right)\right)

        **Stratified Cox model.**
        When subjects come from different strata (argument ``strata``), each stratum has its own baseline hazard function.
        Let :math:`\lambda_{0}^s(t)` be the baseline hazard for stratum :math:`s`.
        The hazard function for patient :math:`i` in stratum :math:`s` becomes:

        .. math::

            \log \lambda_i^s(t) = \log \lambda_{0}^s(t) + \log \theta_i

        The partial likelihood is computed separately within each stratum and then combined:

        .. math::

            pll = \sum_{s}  pll_{s}

        where :math:`pll_{s}` is the partial log likelihood contribution computed using only subjects in stratum :math:`s`

    Examples:
        >>> _ = torch.manual_seed(43)
        >>> n = 4
        >>> log_hz = torch.randn((n, 1), dtype=torch.float)
        >>> event = torch.randint(low=0, high=2, size=(n,), dtype=torch.bool)
        >>> time = torch.randint(low=1, high=100, size=(n,), dtype=torch.float)
        >>> neg_partial_log_likelihood(log_hz, event, time)  # default, mean of log likelihoods across patients
        tensor(1.9908)
        >>> neg_partial_log_likelihood(log_hz, event, time, reduction="sum")  # sum of log likelihoods across patients
        tensor(5.9724)
        >>> time[0] = time[1]  # Dealing with ties (default: Efron)
        >>> neg_partial_log_likelihood(log_hz, event, time, ties_method="efron")
        tensor(2.9877)
        >>> neg_partial_log_likelihood(log_hz, event, time, ties_method="breslow")  # Dealing with ties (Breslow)
        tensor(2.0247)

    References:

        .. bibliography::
            :filter: False

            Cox1972
            Breslow1975
            Efron1977

    """  # noqa: E501

    # if no strata specified, every subject if in the same strata
    if strata is None:
        strata = torch.ones_like(event, dtype=torch.long)

    # ensure log_hz, event, time, strata are 1-dimensional
    log_hz = log_hz.squeeze()
    event = event.squeeze()
    time = time.squeeze()
    strata = strata.squeeze()

    if checks:
        validate_survival_data(event, time, strata)
        validate_model(log_hz, event, model_type="cox")

    if any([event.sum().item() == 0, len(log_hz.size()) == 0]):
        warnings.warn(
            "No events OR single sample. Returning zero loss for the batch",
            stacklevel=2,
        )
        return torch.tensor(0.0, requires_grad=True)

    # sort data by event or censoring time
    time_sorted, idx = torch.sort(time)
    log_hz_sorted = log_hz[idx]
    event_sorted = event[idx]
    strata_sorted = strata[idx]
    strata_unique = torch.unique(strata_sorted)

    pll = []
    for str in strata_unique:
        mask = strata_sorted == str
        log_hz_sorted_strata = log_hz_sorted[mask]
        event_sorted_strata = event_sorted[mask]
        time_sorted_strata = time_sorted[mask]

        # event or censoring time without ties
        time_unique_strata = torch.unique(time_sorted_strata)

        if len(time_unique_strata) == len(time_sorted_strata):
            # if not ties, use traditional cox partial likelihood
            pll.append(_partial_likelihood_cox(log_hz_sorted_strata, event_sorted_strata))
        else:
<<<<<<< HEAD
            # add warning about ties
            warnings.warn(
                f"Ties in `time` detected; using {ties_method}'s method to handle ties.",
                stacklevel=2,
            )
            # if ties, use either efron or breslow approximation of partial likelihood
            if ties_method == "efron":
                pll.append(
                    _partial_likelihood_efron(
                        log_hz_sorted_strata,
                        event_sorted_strata,
                        time_sorted_strata,
                    )
                )
            elif ties_method == "breslow":
                pll.append(_partial_likelihood_breslow(log_hz_sorted_strata, event_sorted_strata, time_sorted_strata))
            else:
                raise ValueError(f'Ties method {ties_method} should be one of ["efron", "breslow"]')
=======
            raise ValueError(f'Ties method {ties_method} should be one of ["efron", "breslow"]')
>>>>>>> c42d5bc4

    # Negative partial log likelihood
    pll = torch.cat(pll)
    pll = torch.neg(pll)
    if reduction.lower() == "mean":
        loss = pll.nanmean()
    elif reduction.lower() == "sum":
        loss = pll.sum()
    else:
        raise (ValueError(f"Reduction {reduction} is not implemented yet, should be one of ['mean', 'sum']."))
    return loss


def baseline_survival_function(
    log_hz: torch.Tensor,
    event: torch.Tensor,
    time: torch.Tensor,
    strata: torch.Tensor = None,
    checks: bool = True,
) -> torch.Tensor:
    r"""Compute the baseline survival function for the Cox proportional hazards model with Breslow's method.

    Args:
        log_hz (torch.Tensor, float):
            Log relative hazard of length n_samples.
        event (torch.Tensor, bool):
            Event indicator of length n_samples (= True if event occurred) used to fit the model.
        time (torch.Tensor, float):
            Event or censoring time of length n_samples used to fit the model.
        strata (torch.Tensor, int, optional):
            Integer tensor of length n_samples representing stratum for each subject defined by combinations of categorical variables.
        checks (bool, optional):
            Whether to perform input format checks.
            Enabling checks can help catch potential issues in the input data.
            Defaults to True.

    Returns:
        (dict):
            Dictionary with two entries:
                - `"time"` (`torch.Tensor`): Sorted unique ``time``.
                - `"baseline_survival"` (`torch.Tensor`): Estimated baseline survival function evaluated at these times.

    Note:
        The baseline survival function, :math:`S_0(t)`, and the baseline cumulative hazard, :math:`H_0(t)`, under the Cox proportional hazards model are defined as:

        .. math::

            S_0(t) = \exp\Big(-H_0(u)\, du \Big), \quad H_0(t) = \int_{0}^{t} \lambda_0(u)\, du.

        Using the Breslow's estimator :cite:p:`Breslow1972`, we estimate the baseline cumulative hazard as:

        .. math::

            \hat{H}_0(t) = \sum_{\xi_k \le t} \frac{m_k}{\sum_{j \in R(\xi_k)} \theta_j}.

        The estimated baseline survival function is then given by:

        .. math::

            \hat{S}_0(t) = \exp\left(-\hat{H}_0(t)\right).

        When ``strata`` are provided, the baseline cumulative hazard :math:`\hat{H}_{0}^s(t)` and baseline survival function
        :math:`\hat{S}_{0}^s(t)` are computed separately for each stratum :math:`s`, using only subjects from the same stratum.

    Examples:
        >>> log_hz = torch.tensor([0.1, 0.2, 0.3, 0.4, 0.5])
        >>> event = torch.tensor([1, 0, 0, 1, 1], dtype=torch.bool)
        >>> time = torch.tensor([1.0, 2.0, 3.0, 4.0, 4.0])
        >>> baseline_survival_function(log_hz, event, time)
        {'time': tensor([1., 2., 3., 4.]), 'baseline_survival': tensor([0.8636, 0.8636, 0.8636, 0.4568])}

    References:

        .. bibliography::
            :filter: False

            Breslow1972
    """  # noqa: E501

    # if no strata specified, every subject if in the same strata
    if strata is None:
        strata = torch.ones_like(event, dtype=torch.long)

    # ensure log_hz, event, time, strata are 1-dimensional
    log_hz = log_hz.squeeze()
    event = event.squeeze()
    time = time.squeeze()
    strata = strata.squeeze()

    if checks:
        validate_survival_data(event, time, strata)

    # sort data by event or censoring time
    time_sorted, idx = torch.sort(time)
    log_hz_sorted = log_hz[idx]
    event_sorted = event[idx]
    strata_sorted = strata[idx]

<<<<<<< HEAD
    strata_unique = torch.unique(strata_sorted)

    strata_results_list = {}
    for str in strata_unique:
        mask = strata_sorted == str
        log_hz_sorted_strata = log_hz_sorted[mask]
        event_sorted_strata = event_sorted[mask]
        time_sorted_strata = time_sorted[mask]

        # event or censoring time without ties
        time_unique_strata = torch.unique(time_sorted_strata)

        # Compute baseline cumulative hazard
        cumulative_baseline_hazard_strata = _cumulative_baseline_hazard(
            log_hz_sorted_strata, event_sorted_strata, time_sorted_strata
        )
=======
    # Compute baseline cumulative hazard
    cumulative_baseline_hazard = _cumulative_baseline_hazard(log_hz_sorted, event_sorted, time_sorted)
>>>>>>> c42d5bc4

        # return baseline survival function
        if len(strata_unique) == 1:
            # unique strata
            strata_results_list = {
                "time": torch.unique(time_unique_strata),
                "baseline_survival": torch.exp(-cumulative_baseline_hazard_strata),
            }
        else:
            # multiple strata
            key = int(str.item())
            strata_results_list[key] = {
                "time": torch.unique(time_unique_strata),
                "baseline_survival": torch.exp(-cumulative_baseline_hazard_strata),
            }

    return strata_results_list


def survival_function(
    baseline_survival: torch.Tensor,
    new_log_hz: torch.Tensor,
    new_time: torch.Tensor,
    new_strata: torch.Tensor = None,
) -> torch.Tensor:
    r"""Compute the individual survival function for new subjects for the Cox proportional hazards model.

    Args:
        baseline_survival (dict):
            Output of ``baseline_survival_function``.
        new_log_hz (torch.Tensor, float):
            Log relative hazard for new subjects of length n_samples_new.
        new_time (torch.Tensor, float):
            Time at which to evaluate the survival probability of length n_times.
        new_strata (torch.Tensor, int, optional):
            Integer tensor of length n_samples_new representing stratum for each new subject defined by combinations of categorical variables.

    Returns:
        torch.Tensor:
            Individual survival probabilities for each new subject at ``new_time`` of shape = (n_samples_new, n_times).

    Note:
        The estimated survival function for new subject $i$ under the Cox proportional hazards models is given by:

        .. math::

            \hat{S}_i(t) = \hat{S}_0(t)^{\theta_i^{\star}},

        where :math:`\hat{S}_0(t)` is the estimated baseline survival function and
        :math:`\log \theta_i^{\star}` is the log relative hazard of new subjects (argument ``new_log_hz``).

        When strata are provided for both the original model fitting and new subject prediction (argument ``new_strata``),
        the survival function uses the baseline survival function specific to the subject's stratum :math:`\hat{S}_{0}^s(t)`.

    Examples:
        >>> event = torch.tensor([1, 0, 0, 1, 1], dtype=torch.bool)  # original subjects
        >>> time = torch.tensor([1.0, 2.0, 3.0, 4.0, 4.0])
        >>> log_hz = torch.tensor([0.1, 0.2, 0.3, 0.4, 0.5])
        >>> baseline_survival = baseline_survival_function(log_hz, event, time)
        >>> new_log_hz = torch.tensor([0.15, 0.25])  # 2 new subjects
<<<<<<< HEAD
        >>> new_time = torch.tensor([2.5, 4.5])
=======
        >>> new_time = torch.tensor([2.5, 3.5])
>>>>>>> c42d5bc4
        >>> survival_function(baseline_survival, new_log_hz, new_time)
        tensor([[0.8433, 0.4024],
                [0.8283, 0.3657]])
    """

    # if no strata specified, every new subject if in the same strata
    if new_strata is None:
        new_strata = torch.ones_like(new_log_hz, dtype=torch.long)

    # ensure log_hz, new_time is 1-dimensional
    new_log_hz = new_log_hz.squeeze()
    new_time = new_time.squeeze()
    new_strata = new_strata.squeeze()

    # unique new strata
    new_strata_unique = torch.unique(new_strata)

    # instantiate empty tensor to store individual survival
    individual_survival = torch.empty(
        (len(new_log_hz), len(new_time)),
        dtype=new_log_hz.dtype,
        device=new_log_hz.device,
    )
    for str in new_strata_unique:
        mask = new_strata == str
        new_log_hz_strata = new_log_hz[mask]

        if isinstance(baseline_survival, dict) and all(isinstance(v, dict) for v in baseline_survival.values()):
            # multiple strata
            key = int(str.item())
            baseline_survival_strata = baseline_survival[key]
        else:
            # unique strata
            baseline_survival_strata = baseline_survival

<<<<<<< HEAD
        time_strata = baseline_survival_strata["time"]
        bs_strata = baseline_survival_strata["baseline_survival"]
=======
    # Compute individual survival functions
    individual_survival = baseline_survival.unsqueeze(0) ** torch.exp(new_log_hz).unsqueeze(1)
>>>>>>> c42d5bc4

        # Compute individual survival functions
        individual_survival_strata = bs_strata.unsqueeze(0) ** torch.exp(new_log_hz_strata).unsqueeze(1)

        # Index of the largest element in time that is ≤ new_time
        time_index = torch.searchsorted(time_strata, new_time, right=True) - 1
        time_index[time_index == -1] = 0

        # survival at new_time
        individual_survival[mask] = individual_survival_strata[:, time_index]

<<<<<<< HEAD
    return individual_survival


=======
>>>>>>> c42d5bc4
if __name__ == "__main__":
    import doctest

    # Run doctest
    results = doctest.testmod()
    if results.failed == 0:
        print("All tests passed.")
    else:
        print("Some doctests failed.")
        sys.exit(1)<|MERGE_RESOLUTION|>--- conflicted
+++ resolved
@@ -308,7 +308,6 @@
             # if not ties, use traditional cox partial likelihood
             pll.append(_partial_likelihood_cox(log_hz_sorted_strata, event_sorted_strata))
         else:
-<<<<<<< HEAD
             # add warning about ties
             warnings.warn(
                 f"Ties in `time` detected; using {ties_method}'s method to handle ties.",
@@ -327,9 +326,6 @@
                 pll.append(_partial_likelihood_breslow(log_hz_sorted_strata, event_sorted_strata, time_sorted_strata))
             else:
                 raise ValueError(f'Ties method {ties_method} should be one of ["efron", "breslow"]')
-=======
-            raise ValueError(f'Ties method {ties_method} should be one of ["efron", "breslow"]')
->>>>>>> c42d5bc4
 
     # Negative partial log likelihood
     pll = torch.cat(pll)
@@ -428,7 +424,6 @@
     event_sorted = event[idx]
     strata_sorted = strata[idx]
 
-<<<<<<< HEAD
     strata_unique = torch.unique(strata_sorted)
 
     strata_results_list = {}
@@ -445,10 +440,6 @@
         cumulative_baseline_hazard_strata = _cumulative_baseline_hazard(
             log_hz_sorted_strata, event_sorted_strata, time_sorted_strata
         )
-=======
-    # Compute baseline cumulative hazard
-    cumulative_baseline_hazard = _cumulative_baseline_hazard(log_hz_sorted, event_sorted, time_sorted)
->>>>>>> c42d5bc4
 
         # return baseline survival function
         if len(strata_unique) == 1:
@@ -509,11 +500,7 @@
         >>> log_hz = torch.tensor([0.1, 0.2, 0.3, 0.4, 0.5])
         >>> baseline_survival = baseline_survival_function(log_hz, event, time)
         >>> new_log_hz = torch.tensor([0.15, 0.25])  # 2 new subjects
-<<<<<<< HEAD
         >>> new_time = torch.tensor([2.5, 4.5])
-=======
-        >>> new_time = torch.tensor([2.5, 3.5])
->>>>>>> c42d5bc4
         >>> survival_function(baseline_survival, new_log_hz, new_time)
         tensor([[0.8433, 0.4024],
                 [0.8283, 0.3657]])
@@ -549,13 +536,8 @@
             # unique strata
             baseline_survival_strata = baseline_survival
 
-<<<<<<< HEAD
         time_strata = baseline_survival_strata["time"]
         bs_strata = baseline_survival_strata["baseline_survival"]
-=======
-    # Compute individual survival functions
-    individual_survival = baseline_survival.unsqueeze(0) ** torch.exp(new_log_hz).unsqueeze(1)
->>>>>>> c42d5bc4
 
         # Compute individual survival functions
         individual_survival_strata = bs_strata.unsqueeze(0) ** torch.exp(new_log_hz_strata).unsqueeze(1)
@@ -567,12 +549,9 @@
         # survival at new_time
         individual_survival[mask] = individual_survival_strata[:, time_index]
 
-<<<<<<< HEAD
     return individual_survival
 
 
-=======
->>>>>>> c42d5bc4
 if __name__ == "__main__":
     import doctest
 
@@ -582,4 +561,4 @@
         print("All tests passed.")
     else:
         print("Some doctests failed.")
-        sys.exit(1)+        sys.exit(1)
